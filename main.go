--- conflicted
+++ resolved
@@ -33,10 +33,7 @@
 	"github.com/centrifugal/centrifugo/internal/middleware"
 	"github.com/centrifugal/centrifugo/internal/natsbroker"
 	"github.com/centrifugal/centrifugo/internal/proxy"
-<<<<<<< HEAD
-=======
 	"github.com/centrifugal/centrifugo/internal/rule"
->>>>>>> 16bf7760
 	"github.com/centrifugal/centrifugo/internal/tools"
 	"github.com/centrifugal/centrifugo/internal/webui"
 
@@ -107,7 +104,10 @@
 			"broker", "nats_prefix", "nats_url", "nats_dial_timeout", "nats_write_timeout",
 			"v3_use_offset", "redis_history_meta_ttl", "redis_streams", "memory_history_meta_ttl",
 			"websocket_ping_interval", "websocket_write_timeout", "websocket_message_size_limit",
-		}
+			"proxy_publish_endpoint", "proxy_publish_timeout", "proxy_subscribe_endpoint",
+			"proxy_subscribe_timeout", "proxy_subscribe", "proxy_publish",
+		}
+
 		for _, env := range bindEnvs {
 			_ = viper.BindEnv(env)
 		}
@@ -118,59 +118,7 @@
 		Short: "Centrifugo",
 		Long:  "Centrifugo – scalable real-time messaging server in language-agnostic way",
 		Run: func(cmd *cobra.Command, args []string) {
-<<<<<<< HEAD
-
-			for k, v := range configDefaults {
-				viper.SetDefault(k, v)
-			}
-
-			bindEnvs := []string{
-				"address", "admin", "admin_external", "admin_insecure", "admin_password",
-				"admin_secret", "admin_web_path", "anonymous", "api_insecure", "api_key",
-				"channel_max_length", "channel_namespace_boundary", "channel_private_prefix",
-				"channel_user_boundary", "channel_user_separator", "client_anonymous",
-				"client_channel_limit", "client_channel_position_check_delay",
-				"client_expired_close_delay", "client_expired_sub_close_delay",
-				"client_insecure", "client_message_write_timeout", "client_ping_interval",
-				"client_presence_expire_interval", "client_presence_ping_interval",
-				"client_queue_max_size", "client_request_max_size", "client_stale_close_delay",
-				"debug", "engine", "graphite", "graphite_host", "graphite_interval",
-				"graphite_port", "graphite_prefix", "graphite_tags", "grpc_api",
-				"grpc_api_port", "health", "history_lifetime", "history_recover",
-				"history_size", "internal_address", "internal_port", "join_leave", "log_file",
-				"log_level", "name", "namespaces", "node_info_metrics_aggregate_interval",
-				"pid_file", "port", "presence", "prometheus", "publish", "redis_connect_timeout",
-				"redis_db", "redis_host", "redis_idle_timeout", "redis_master_name",
-				"redis_password", "redis_port", "redis_prefix", "redis_pubsub_num_workers",
-				"redis_read_timeout", "redis_sentinels", "redis_tls", "redis_tls_skip_verify",
-				"redis_url", "redis_write_timeout", "secret", "shutdown_termination_delay",
-				"shutdown_timeout", "sockjs_heartbeat_delay", "sockjs_url", "subscribe_to_publish",
-				"tls", "tls_autocert", "tls_autocert_cache_dir", "tls_autocert_email",
-				"tls_autocert_force_rsa", "tls_autocert_host_whitelist", "tls_autocert_http",
-				"tls_autocert_http_addr", "tls_autocert_server_name", "tls_cert", "tls_external",
-				"tls_key", "websocket_compression", "websocket_compression_level",
-				"websocket_compression_min_size", "websocket_read_buffer_size",
-				"websocket_write_buffer_size", "history_disable_for_client",
-				"presence_disable_for_client", "admin_handler_prefix", "websocket_handler_prefix",
-				"sockjs_handler_prefix", "api_handler_prefix", "prometheus_handler_prefix",
-				"health_handler_prefix", "grpc_api_tls", "grpc_api_tls_disable",
-				"grpc_api_tls_cert", "grpc_api_tls_key", "proxy_connect_endpoint",
-				"proxy_connect_timeout", "proxy_rpc_endpoint", "proxy_rpc_timeout",
-				"proxy_refresh_endpoint", "proxy_refresh_timeout",
-				"token_rsa_public_key", "token_hmac_secret_key", "redis_sequence_ttl",
-				"proxy_extra_http_headers", "server_side", "user_subscribe_to_personal",
-				"user_personal_channel_namespace", "websocket_use_write_buffer_pool",
-				"websocket_disable", "sockjs_disable", "api_disable", "redis_cluster_addrs",
-				"v3_use_offset", "redis_history_meta_ttl", "redis_streams", "memory_history_meta_ttl",
-				"proxy_publish_endpoint", "proxy_publish_timeout", "proxy_subscribe_endpoint",
-				"proxy_subscribe_timeout",
-			}
-			for _, env := range bindEnvs {
-				_ = viper.BindEnv(env)
-			}
-=======
 			bindConfig()
->>>>>>> 16bf7760
 
 			bindPFlags := []string{
 				"engine", "log_level", "log_file", "pid_file", "debug", "name", "admin",
@@ -237,7 +185,7 @@
 
 			log.Info().Str("path", absConfPath).Msg("using config file")
 
-			proxyConfig := proxyConfig()
+			proxyConfig, _ := proxyConfig()
 
 			ruleConfig := ruleConfig()
 			err = ruleConfig.Validate()
@@ -296,40 +244,6 @@
 				log.Warn().Msg("config file not found")
 			}
 
-<<<<<<< HEAD
-			publishHandler := proxy.NewPublishHandler(proxy.PublishHandlerConfig{
-				Proxy: proxy.NewHTTPPublishProxy(
-					viper.GetString("proxy_publish_endpoint"),
-					proxyHTTPClient(viper.GetFloat64("proxy_publish_timeout")),
-					proxy.WithExtraHeaders(viper.GetStringSlice("proxy_extra_http_headers")),
-				),
-			})
-
-			subscribeHandler := proxy.NewSubscribeHandler(proxy.SubscribeHandlerConfig{
-				Proxy: proxy.NewHTTPSubscribeProxy(
-					viper.GetString("proxy_subscribe_endpoint"),
-					proxyHTTPClient(viper.GetFloat64("proxy_subscribe_timeout")),
-					proxy.WithExtraHeaders(viper.GetStringSlice("proxy_extra_http_headers")),
-				),
-			})
-
-			publishHandlerEnabled := viper.GetString("proxy_publish_endpoint") != ""
-			subscribeHandlerEnabled := viper.GetString("proxy_subscribe_endpoint") != ""
-			rpcHandlerEnabled := viper.GetString("proxy_rpc_endpoint") != ""
-			node.On().ClientConnected(func(ctx context.Context, client *centrifuge.Client) {
-				if rpcHandlerEnabled {
-					client.On().RPC(rpcHandler.Handle(ctx, node, client))
-				}
-				if publishHandlerEnabled {
-					client.On().Publish(publishHandler.Handle(ctx, node, client))
-				}
-				if subscribeHandlerEnabled {
-					client.On().Subscribe(subscribeHandler.Handle(ctx, node, client))
-				}
-			})
-
-			node.SetEngine(e)
-=======
 			if brokerName == "nats" {
 				broker, err := natsbroker.New(node, natsbroker.Config{
 					URL:          viper.GetString("nats_url"),
@@ -342,7 +256,6 @@
 				}
 				node.SetBroker(broker)
 			}
->>>>>>> 16bf7760
 
 			if err = node.Run(); err != nil {
 				log.Fatal().Msgf("error running node: %v", err)
@@ -357,11 +270,11 @@
 			if proxyConfig.RPCEndpoint != "" {
 				log.Info().Str("endpoint", proxyConfig.RPCEndpoint).Msg("proxy RPC over HTTP")
 			}
-			if publishHandlerEnabled {
-				log.Info().Str("endpoint", viper.GetString("proxy_publish_endpoint")).Msg("proxy publish over HTTP")
-			}
-			if subscribeHandlerEnabled {
-				log.Info().Str("endpoint", viper.GetString("proxy_subscribe_endpoint")).Msg("proxy subscribe over HTTP")
+			if proxyConfig.SubscribeEndpoint != "" {
+				log.Info().Str("endpoint", proxyConfig.SubscribeEndpoint).Msg("proxy subscribe over HTTP")
+			}
+			if proxyConfig.PublishEndpoint != "" {
+				log.Info().Str("endpoint", proxyConfig.PublishEndpoint).Msg("proxy publish over HTTP")
 			}
 
 			if viper.GetBool("client_insecure") {
@@ -618,6 +531,8 @@
 	"history_lifetime":                     0,
 	"history_recover":                      false,
 	"history_disable_for_client":           false,
+	"proxy_subscribe":                      false,
+	"proxy_publish":                        false,
 	"node_info_metrics_aggregate_interval": 60,
 	"client_anonymous":                     false,
 	"client_expired_close_delay":           25,
@@ -1092,6 +1007,8 @@
 	cfg.HistoryRecover = v.GetBool("history_recover")
 	cfg.HistoryDisableForClient = v.GetBool("history_disable_for_client")
 	cfg.ServerSide = v.GetBool("server_side")
+	cfg.ProxySubscribe = v.GetBool("proxy_subscribe")
+	cfg.ProxyPublish = v.GetBool("proxy_publish")
 	cfg.Namespaces = namespacesFromConfig(v)
 
 	// TODO v3: replace option name to token_channel_prefix.
@@ -1132,7 +1049,7 @@
 	return cfg
 }
 
-func proxyConfig() proxy.Config {
+func proxyConfig() (proxy.Config, bool) {
 	v := viper.GetViper()
 	cfg := proxy.Config{}
 	cfg.ExtraHTTPHeaders = v.GetStringSlice("proxy_extra_http_headers")
@@ -1142,7 +1059,15 @@
 	cfg.RefreshTimeout = time.Duration(v.GetFloat64("proxy_refresh_timeout")*1000) * time.Millisecond
 	cfg.RPCEndpoint = v.GetString("proxy_rpc_endpoint")
 	cfg.RPCTimeout = time.Duration(v.GetFloat64("proxy_rpc_timeout")*1000) * time.Millisecond
-	return cfg
+	cfg.SubscribeEndpoint = v.GetString("proxy_subscribe_endpoint")
+	cfg.SubscribeTimeout = time.Duration(v.GetFloat64("proxy_subscribe_timeout")*1000) * time.Millisecond
+	cfg.PublishEndpoint = v.GetString("proxy_publish_endpoint")
+	cfg.PublishTimeout = time.Duration(v.GetFloat64("proxy_publish_timeout")*1000) * time.Millisecond
+
+	proxyEnabled := cfg.ConnectEndpoint != "" || cfg.RefreshEndpoint != "" ||
+		cfg.RPCEndpoint != "" || cfg.SubscribeEndpoint != "" || cfg.PublishEndpoint != ""
+
+	return cfg, proxyEnabled
 }
 
 func nodeConfig(version string, chOptsFunc centrifuge.ChannelOptionsFunc) centrifuge.Config {
@@ -1616,8 +1541,7 @@
 		mux.Handle("/debug/pprof/trace", middleware.LogRequest(http.HandlerFunc(pprof.Trace)))
 	}
 
-	proxyConfig := proxyConfig()
-	proxyEnabled := proxyConfig.ConnectEndpoint != "" || proxyConfig.RefreshEndpoint != "" || proxyConfig.RPCEndpoint != ""
+	_, proxyEnabled := proxyConfig()
 
 	if flags&HandlerWebsocket != 0 {
 		// register Websocket connection endpoint.
