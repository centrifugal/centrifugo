--- conflicted
+++ resolved
@@ -380,11 +380,8 @@
 	"history_recover":                      false,
 	"namespaces":                           "",
 	"node_info_metrics_aggregate_interval": 60,
-<<<<<<< HEAD
-=======
 	"client_anonymous":                     false,
 	"client_ping_interval":                 25,
->>>>>>> dfe10317
 	"client_expired_close_delay":           25,
 	"client_expired_sub_close_delay":       25,
 	"client_stale_close_delay":             25,
