// Package libcentrifugo is a real-time core for Centrifugo server.
package libcentrifugo

import (
	"encoding/json"
	"runtime"
	"strings"
	"sync"
	"time"

	"github.com/FZambia/go-logger"
	"github.com/gorilla/securecookie"
	"github.com/satori/go.uuid"
)

// Application is a heart of Centrifugo – it internally manages client and admin hubs,
// maintains information about other Centrifugo nodes, keeps references to
// config, engine, metrics etc.
type Application struct {
	sync.RWMutex

	// unique id for this application (node).
	uid string

	// started is unix time of node start.
	started int64

	// nodes is a map with information about nodes known.
	nodes map[string]nodeInfo

	// nodesMu allows to synchronize access to nodes.
	nodesMu sync.Mutex

	// hub to manage client connections.
	clients *clientHub

	// hub to manage admin connections.
	admins *adminHub

	// engine to use - in memory or redis.
	engine Engine

	// config for application.
	config *Config

	// mediator allows integrate libcentrifugo Application with external go code.
	mediator Mediator

	// shutdown is a flag which is only true when application is going to shut down.
	shutdown bool

	// shutdownCh is a channel which is closed when shutdown happens.
	shutdownCh chan struct{}

	// metrics holds various counters and timers different parts of Centrifugo update.
	metrics *metricsRegistry
}

// NewApplication returns new Application instance, the only required argument is
// config, structure and engine must be set via corresponding methods.
func NewApplication(config *Config) (*Application, error) {
	app := &Application{
		uid:        uuid.NewV4().String(),
		config:     config,
		clients:    newClientHub(),
		admins:     newAdminHub(),
		nodes:      make(map[string]nodeInfo),
		started:    time.Now().Unix(),
		metrics:    &metricsRegistry{},
		shutdownCh: make(chan struct{}),
	}
	return app, nil
}

// Run performs all startup actions. At moment must be called once on start after engine and
// structure set.
func (app *Application) Run() error {
	if err := app.engine.run(); err != nil {
		return err
	}
	go app.sendNodePingMsg()
	go app.cleanNodeInfo()
	go app.updateMetrics()

	return nil
}

// Shutdown sets shutdown flag and does various connection clean ups (at moment only unsubscribes
// all clients from all channels and disconnects them).
func (app *Application) Shutdown() {
	app.Lock()
	if app.shutdown {
		app.Unlock()
		return
	}
	app.shutdown = true
	close(app.shutdownCh)
	app.Unlock()
	app.clients.shutdown()
}

func (app *Application) updateMetricsOnce() {
	app.metrics.UpdateSnapshot()
}

func (app *Application) updateMetrics() {
	for {
		app.RLock()
		interval := app.config.NodeMetricsInterval
		app.RUnlock()
		time.Sleep(interval)
		app.updateMetricsOnce()
	}
}

func (app *Application) sendNodePingMsg() {
	for {
		err := app.pubPing()
		if err != nil {
			logger.CRITICAL.Println(err)
		}
		app.RLock()
		interval := app.config.NodePingInterval
		app.RUnlock()
		time.Sleep(interval)
	}
}

func (app *Application) cleanNodeInfo() {
	for {
		app.RLock()
		delay := app.config.NodeInfoMaxDelay
		app.RUnlock()

		app.nodesMu.Lock()
		for uid, info := range app.nodes {
			if time.Now().Unix()-info.updated > int64(delay.Seconds()) {
				delete(app.nodes, uid)
			}
		}
		app.nodesMu.Unlock()

		app.RLock()
		interval := app.config.NodeInfoCleanInterval
		app.RUnlock()

		time.Sleep(interval)
	}
}

// SetConfig binds config to application.
func (app *Application) SetConfig(c *Config) {
	app.Lock()
	defer app.Unlock()
	app.config = c
	if app.config.Insecure {
		logger.WARN.Println("libcentrifugo: application in INSECURE MODE")
	}
}

// SetEngine binds engine to application.
func (app *Application) SetEngine(e Engine) {
	app.Lock()
	defer app.Unlock()
	app.engine = e
}

// SetMediator binds mediator to application.
func (app *Application) SetMediator(m Mediator) {
	app.Lock()
	defer app.Unlock()
	app.mediator = m
}

func (app *Application) channels() ([]Channel, error) {
	return app.engine.channels()
}

func (app *Application) stats() serverStats {
	app.nodesMu.Lock()
	nodes := make([]nodeInfo, len(app.nodes))
	i := 0
	for _, info := range app.nodes {
		nodes[i] = info
		i++
	}
	app.nodesMu.Unlock()

	app.RLock()
	interval := app.config.NodeMetricsInterval
	app.RUnlock()

	return serverStats{
		MetricsInterval: int64(interval.Seconds()),
		Nodes:           nodes,
	}
}

func (app *Application) node() nodeInfo {
	app.nodesMu.Lock()
	info, ok := app.nodes[app.uid]
	if !ok {
		logger.WARN.Println("node called but no local node info yet, returning garbage")
	}
	app.nodesMu.Unlock()

	info.metrics = *app.metrics.GetRawMetrics()

	return info
}

// controlMsg handles messages from control channel - control messages used for internal
// communication between nodes to share state or commands.
func (app *Application) controlMsg(cmd *ControlMessage) error {

	if cmd.UID == app.uid {
		// Sent by this node.
		return nil
	}

	method := cmd.Method
	params := cmd.Params

	switch method {
	case "ping":
		var cmd pingControlCommand
		err := json.Unmarshal(*params, &cmd)
		if err != nil {
			logger.ERROR.Println(err)
			return ErrInvalidMessage
		}
		return app.pingCmd(&cmd)
	case "unsubscribe":
		var cmd unsubscribeControlCommand
		err := json.Unmarshal(*params, &cmd)
		if err != nil {
			logger.ERROR.Println(err)
			return ErrInvalidMessage
		}
		return app.unsubscribeUser(cmd.User, cmd.Channel)
	case "disconnect":
		var cmd disconnectControlCommand
		err := json.Unmarshal(*params, &cmd)
		if err != nil {
			logger.ERROR.Println(err)
			return ErrInvalidMessage
		}
		return app.disconnectUser(cmd.User)
	default:
		logger.ERROR.Println("unknown control message method", method)
		return ErrInvalidMessage
	}
}

// adminMsg handlesadmin message broadcasting it to all admins connected to this node.
func (app *Application) adminMsg(message *AdminMessage) error {
	app.admins.RLock()
	hasAdmins := len(app.admins.connections) > 0
	app.admins.RUnlock()
	if !hasAdmins {
		return nil
	}
<<<<<<< HEAD

	resp := newAPIResponse("message")
=======
	resp := newResponse("message")
>>>>>>> 48715028
	resp.Body = message.Params
	byteMessage, err := json.Marshal(resp)
	if err != nil {
		return err
	}
	return app.admins.broadcast(byteMessage)
}

// clientMsg handles messages published by web application or client into channel.
// The goal of this method to deliver this message to all clients on this node subscribed
// on channel.
func (app *Application) clientMsg(ch Channel, message *Message) error {
	hasCurrentSubscribers := app.clients.hasSubscribers(ch)
	if !hasCurrentSubscribers {
		return nil
	}
	resp := newClientMessage()
	resp.Body = *message
	byteMessage, err := resp.Marshal()
	if err != nil {
		return err
	}
	return app.clients.broadcast(ch, byteMessage)
}

// Publish sends a message to all clients subscribed on channel with provided data, client and ClientInfo.
func (app *Application) Publish(ch Channel, data []byte, client ConnID, info *ClientInfo) error {

	if string(ch) == "" || len(data) == 0 {
		return ErrInvalidMessage
	}

	chOpts, err := app.channelOpts(ch)
	if err != nil {
		return err
	}

	errCh := app.pubClient(ch, chOpts, data, client, info)
	err = <-errCh
	if err != nil {
		logger.ERROR.Println(err)
		return ErrInternalServerError
	}

	return nil
}

func makeErrChan(err error) <-chan error {
	ret := make(chan error, 1)
	ret <- err
	return ret
}

// publish sends a message into channel with provided data, client and client info.
// If fromClient argument is true then internally this method will check client permission to
// publish into this channel.
func (app *Application) publishAsync(ch Channel, data []byte, client ConnID, info *ClientInfo, fromClient bool) <-chan error {
	if string(ch) == "" || len(data) == 0 {
		return makeErrChan(ErrInvalidMessage)
	}

	chOpts, err := app.channelOpts(ch)
	if err != nil {
		return makeErrChan(err)
	}

	app.RLock()
	insecure := app.config.Insecure
	app.RUnlock()

	if fromClient && !chOpts.Publish && !insecure {
		return makeErrChan(ErrPermissionDenied)
	}

	if app.mediator != nil {
		// If mediator is set then we don't need to publish message
		// immediately as mediator will decide itself what to do with it.
		pass := app.mediator.Message(ch, data, client, info)
		if !pass {
			return makeErrChan(nil)
		}
	}

	return app.pubClient(ch, chOpts, data, client, info)
}

// publish sends a message into channel with provided data, client and client info.
// If fromClient argument is true then internally this method will check client permission to
// publish into this channel.
func (app *Application) publish(ch Channel, data []byte, client ConnID, info *ClientInfo, fromClient bool) error {
	return <-app.publishAsync(ch, data, client, info, fromClient)
}

// pubControl publishes message into control channel so all running
// nodes will receive and handle it.
func (app *Application) pubControl(method string, params []byte) error {
	return <-app.engine.publishControl(newControlMessage(app.uid, method, params))
}

// pubAdmin publishes message to admins.
func (app *Application) pubAdmin(method string, params []byte) <-chan error {
	return app.engine.publishAdmin(newAdminMessage(method, params))
}

// pubClient publishes message into channel so all running nodes
// will receive it and will send to all clients on node subscribed on channel.
func (app *Application) pubClient(ch Channel, chOpts ChannelOptions, data []byte, client ConnID, info *ClientInfo) <-chan error {
	message := newMessage(ch, data, client, info)
	app.metrics.NumMsgPublished.Inc()
	if chOpts.Watch {
		byteMessage, err := json.Marshal(message)
		if err != nil {
			logger.ERROR.Println(err)
		} else {
			app.pubAdmin("message", byteMessage)
		}
	}
	return app.engine.publishMessage(ch, message, &chOpts)
}

// pubJoin allows to publish join message into channel when someone subscribes on it
// or leave message when someone unsubscribes from channel.
func (app *Application) pubJoin(ch Channel, info ClientInfo) error {
	return <-app.engine.publishJoin(ch, newJoinMessage(ch, info))
}

// pubLeave allows to publish join message into channel when someone subscribes on it
// or leave message when someone unsubscribes from channel.
func (app *Application) pubLeave(ch Channel, info ClientInfo) error {
	return <-app.engine.publishLeave(ch, newLeaveMessage(ch, info))
}

func (app *Application) joinMsg(ch Channel, message *JoinMessage) error {
	hasCurrentSubscribers := app.clients.hasSubscribers(ch)
	if !hasCurrentSubscribers {
		return nil
	}
	resp := newClientJoinMessage()
	resp.Body = *message
	byteMessage, err := resp.Marshal()
	if err != nil {
		return err
	}
	return app.clients.broadcast(ch, byteMessage)
}

func (app *Application) leaveMsg(ch Channel, message *LeaveMessage) error {
	hasCurrentSubscribers := app.clients.hasSubscribers(ch)
	if !hasCurrentSubscribers {
		return nil
	}
	resp := newClientLeaveMessage()
	resp.Body = *message
	byteMessage, err := resp.Marshal()
	if err != nil {
		return err
	}
	return app.clients.broadcast(ch, byteMessage)
}

// pubPing sends control ping message to all nodes - this message
// contains information about current node.
func (app *Application) pubPing() error {
	app.RLock()
	info := nodeInfo{
		UID:        app.uid,
		Name:       app.config.Name,
		Clients:    app.nClients(),
		Unique:     app.nUniqueClients(),
		Channels:   app.nChannels(),
		Started:    app.started,
		Goroutines: runtime.NumGoroutine(),
		NumCPU:     runtime.NumCPU(),
		Gomaxprocs: runtime.GOMAXPROCS(-1),
		metrics:    *app.metrics.GetSnapshotMetrics(),
	}
	app.RUnlock()
	cmd := &pingControlCommand{Info: info}

	err := app.pingCmd(cmd)
	if err != nil {
		logger.ERROR.Println(err)
	}

	cmdBytes, err := json.Marshal(cmd)
	if err != nil {
		return err
	}

	return app.pubControl("ping", cmdBytes)
}

// pubUnsubscribe publishes unsubscribe control message to all nodes – so all
// nodes could unsubscribe user from channel.
func (app *Application) pubUnsubscribe(user UserID, ch Channel) error {

	cmd := &unsubscribeControlCommand{
		User:    user,
		Channel: ch,
	}

	cmdBytes, err := json.Marshal(cmd)
	if err != nil {
		return err
	}

	return app.pubControl("unsubscribe", cmdBytes)
}

// pubDisconnect publishes disconnect control message to all nodes – so all
// nodes could disconnect user from Centrifugo.
func (app *Application) pubDisconnect(user UserID) error {

	cmd := &disconnectControlCommand{
		User: user,
	}

	cmdBytes, err := json.Marshal(cmd)
	if err != nil {
		return err
	}

	return app.pubControl("disconnect", cmdBytes)
}

// pingCmd handles ping control command i.e. updates information about known nodes.
func (app *Application) pingCmd(cmd *pingControlCommand) error {
	info := cmd.Info
	info.updated = time.Now().Unix()
	app.nodesMu.Lock()
	app.nodes[info.UID] = info
	app.nodesMu.Unlock()
	return nil
}

// addConn registers authenticated connection in clientConnectionHub
// this allows to make operations with user connection on demand.
func (app *Application) addConn(c clientConn) error {
	return app.clients.add(c)
}

// removeConn removes client connection from connection registry.
func (app *Application) removeConn(c clientConn) error {
	return app.clients.remove(c)
}

// addSub registers subscription of connection on channel in both
// engine and clientSubscriptionHub.
func (app *Application) addSub(ch Channel, c clientConn) error {
	first, err := app.clients.addSub(ch, c)
	if err != nil {
		return err
	}
	if first {
		return app.engine.subscribe(ch)
	}
	return nil
}

// removeSub removes subscription of connection on channel
// from both engine and clientSubscriptionHub.
func (app *Application) removeSub(ch Channel, c clientConn) error {
	empty, err := app.clients.removeSub(ch, c)
	if err != nil {
		return err
	}
	if empty {
		return app.engine.unsubscribe(ch)
	}
	return nil
}

// Unsubscribe unsubscribes user from channel, if channel is equal to empty
// string then user will be unsubscribed from all channels.
func (app *Application) Unsubscribe(user UserID, ch Channel) error {

	if string(user) == "" {
		return ErrInvalidMessage
	}

	if string(ch) != "" {
		_, err := app.channelOpts(ch)
		if err != nil {
			return err
		}
	}

	// First unsubscribe on this node.
	err := app.unsubscribeUser(user, ch)
	if err != nil {
		return ErrInternalServerError
	}
	// Second send unsubscribe control message to other nodes.
	err = app.pubUnsubscribe(user, ch)
	if err != nil {
		return ErrInternalServerError
	}
	return nil
}

// unsubscribeUser unsubscribes user from channel on this node. If channel
// is an empty string then user will be unsubscribed from all channels.
func (app *Application) unsubscribeUser(user UserID, ch Channel) error {
	userConnections := app.clients.userConnections(user)
	for _, c := range userConnections {
		var channels []Channel
		if string(ch) == "" {
			// unsubscribe from all channels
			channels = c.channels()
		} else {
			channels = []Channel{ch}
		}

		for _, channel := range channels {
			err := c.unsubscribe(channel)
			if err != nil {
				return err
			}
		}
	}
	return nil
}

// Disconnect allows to close all user connections to Centrifugo. Note that user still
// can try to reconnect to the server after being disconnected.
func (app *Application) Disconnect(user UserID) error {

	if string(user) == "" {
		return ErrInvalidMessage
	}

	// first disconnect user from this node
	err := app.disconnectUser(user)
	if err != nil {
		return ErrInternalServerError
	}
	// second send disconnect control message to other nodes
	err = app.pubDisconnect(user)
	if err != nil {
		return ErrInternalServerError
	}
	return nil
}

// disconnectUser closes client connections of user on current node.
func (app *Application) disconnectUser(user UserID) error {
	userConnections := app.clients.userConnections(user)
	for _, c := range userConnections {
		err := c.close("disconnect")
		if err != nil {
			return err
		}
	}
	return nil
}

// namespaceKey returns namespace key from channel name if exists.
func (app *Application) namespaceKey(ch Channel) NamespaceKey {
	cTrim := strings.TrimPrefix(string(ch), app.config.PrivateChannelPrefix)
	if strings.Contains(cTrim, app.config.NamespaceChannelBoundary) {
		parts := strings.SplitN(cTrim, app.config.NamespaceChannelBoundary, 2)
		return NamespaceKey(parts[0])
	}
	return NamespaceKey("")
}

// channelOpts returns channel options for channel using current application structure.
func (app *Application) channelOpts(ch Channel) (ChannelOptions, error) {
	app.RLock()
	defer app.RUnlock()
	nk := app.namespaceKey(ch)
	return app.config.channelOpts(nk)
}

// addPresence proxies presence adding to engine.
func (app *Application) addPresence(ch Channel, uid ConnID, info ClientInfo) error {
	return app.engine.addPresence(ch, uid, info)
}

// removePresence proxies presence removing to engine.
func (app *Application) removePresence(ch Channel, uid ConnID) error {
	return app.engine.removePresence(ch, uid)
}

// Presence returns a map of active clients in project channel.
func (app *Application) Presence(ch Channel) (map[ConnID]ClientInfo, error) {

	if string(ch) == "" {
		return map[ConnID]ClientInfo{}, ErrInvalidMessage
	}

	chOpts, err := app.channelOpts(ch)
	if err != nil {
		return map[ConnID]ClientInfo{}, err
	}

	if !chOpts.Presence {
		return map[ConnID]ClientInfo{}, ErrNotAvailable
	}

	presence, err := app.engine.presence(ch)
	if err != nil {
		logger.ERROR.Println(err)
		return map[ConnID]ClientInfo{}, ErrInternalServerError
	}
	return presence, nil
}

// History returns a slice of last messages published into project channel.
func (app *Application) History(ch Channel) ([]Message, error) {

	if string(ch) == "" {
		return []Message{}, ErrInvalidMessage
	}

	chOpts, err := app.channelOpts(ch)
	if err != nil {
		return []Message{}, err
	}

	if chOpts.HistorySize <= 0 || chOpts.HistoryLifetime <= 0 {
		return []Message{}, ErrNotAvailable
	}

	history, err := app.engine.history(ch, historyOpts{})
	if err != nil {
		logger.ERROR.Println(err)
		return []Message{}, ErrInternalServerError
	}
	return history, nil
}

func (app *Application) lastMessageID(ch Channel) (MessageID, error) {
	history, err := app.engine.history(ch, historyOpts{Limit: 1})
	if err != nil {
		return MessageID(""), err
	}
	if len(history) == 0 {
		return MessageID(""), nil
	}
	return MessageID(history[0].UID), nil
}

// privateChannel checks if channel private and therefore subscription
// request on it must be properly signed on web application backend.
func (app *Application) privateChannel(ch Channel) bool {
	app.RLock()
	defer app.RUnlock()
	return strings.HasPrefix(string(ch), app.config.PrivateChannelPrefix)
}

// userAllowed checks if user can subscribe on channel - as channel
// can contain special part in the end to indicate which users allowed
// to subscribe on it.
func (app *Application) userAllowed(ch Channel, user UserID) bool {
	app.RLock()
	defer app.RUnlock()
	if !strings.Contains(string(ch), app.config.UserChannelBoundary) {
		return true
	}
	parts := strings.Split(string(ch), app.config.UserChannelBoundary)
	allowedUsers := strings.Split(parts[len(parts)-1], app.config.UserChannelSeparator)
	for _, allowedUser := range allowedUsers {
		if string(user) == allowedUser {
			return true
		}
	}
	return false
}

// clientAllowed checks if client can subscribe on channel - as channel
// can contain special part in the end to indicate which client allowed
// to subscribe on it.
func (app *Application) clientAllowed(ch Channel, client ConnID) bool {
	app.RLock()
	defer app.RUnlock()
	if !strings.Contains(string(ch), app.config.ClientChannelBoundary) {
		return true
	}
	parts := strings.Split(string(ch), app.config.ClientChannelBoundary)
	allowedClient := parts[len(parts)-1]
	if string(client) == allowedClient {
		return true
	}
	return false
}

// addAdminConn registers an admin connection in adminConnectionHub.
func (app *Application) addAdminConn(c adminConn) error {
	return app.admins.add(c)
}

// removeAdminConn admin connection from adminConnectionHub.
func (app *Application) removeAdminConn(c adminConn) error {
	return app.admins.remove(c)
}

// nChannels returns total amount of active channels on this node.
func (app *Application) nChannels() int {
	return app.clients.nChannels()
}

// nClients returns total amount of client connections to this node.
func (app *Application) nClients() int {
	return app.clients.nClients()
}

// nUniqueClients returns total amount of unique client connections to this node.
func (app *Application) nUniqueClients() int {
	return app.clients.nUniqueClients()
}

const (
	// AuthTokenKey is a key for admin authorization token.
	AuthTokenKey = "token"
	// AuthTokenValue is a value for secure admin authorization token.
	AuthTokenValue = "authorized"
)

func (app *Application) adminAuthToken() (string, error) {
	app.RLock()
	secret := app.config.AdminSecret
	app.RUnlock()
	if secret == "" {
		logger.ERROR.Println("provide web_secret in configuration")
		return "", ErrInternalServerError
	}
	s := securecookie.New([]byte(secret), nil)
	return s.Encode(AuthTokenKey, AuthTokenValue)
}

// checkAdminAuthToken checks admin connection token which Centrifugo returns after admin login.
func (app *Application) checkAdminAuthToken(token string) error {

	app.RLock()
	insecure := app.config.InsecureAdmin
	secret := app.config.AdminSecret
	app.RUnlock()

	if insecure {
		return nil
	}

	if secret == "" {
		logger.ERROR.Println("provide admin_secret in configuration")
		return ErrUnauthorized
	}

	if token == "" {
		return ErrUnauthorized
	}

	s := securecookie.New([]byte(secret), nil)
	var val string
	err := s.Decode(AuthTokenKey, token, &val)
	if err != nil {
		return ErrUnauthorized
	}

	if val != AuthTokenValue {
		return ErrUnauthorized
	}
	return nil
}<|MERGE_RESOLUTION|>--- conflicted
+++ resolved
@@ -260,12 +260,7 @@
 	if !hasAdmins {
 		return nil
 	}
-<<<<<<< HEAD
-
 	resp := newAPIResponse("message")
-=======
-	resp := newResponse("message")
->>>>>>> 48715028
 	resp.Body = message.Params
 	byteMessage, err := json.Marshal(resp)
 	if err != nil {
