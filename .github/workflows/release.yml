name: release
on:
  push:
    tags:
      - '*'
jobs:
  release:
    name: Release with Go ${{ matrix.go-version }}
    environment: release
    runs-on: ubuntu-latest
    strategy:
      matrix:
        go-version: [1.16.4]
    steps:
      - name: Install rpm
        run: sudo apt-get install rpm

      - name: Install Go
        uses: actions/setup-go@v2
        with:
          go-version: ${{ matrix.go-version }}

      - name: Checkout code
        uses: actions/checkout@v2

      - name: Install gox
        run: GO111MODULE=off go get github.com/mitchellh/gox

      - name: "Set up QEMU"
        uses: docker/setup-qemu-action@v1
        with:
          platforms: all
      
      - name: "Set up Docker buildx"
        uses: "docker/setup-buildx-action@v1"

      - name: Login to Docker Hub
        uses: docker/login-action@v1
        with:
          username: ${{ secrets.DOCKER_USERNAME }}
          password: ${{ secrets.DOCKER_PASSWORD }}

<<<<<<< HEAD
      - name: Set the current data env
        id: set_current_date
        run: |
          echo "UNIX_NOW=$( date +%s )" >> $GITHUB_ENV
=======
      - name: Build DEB and RPM packages
        run: misc/scripts/release_package.sh
>>>>>>> be257dd6

      - name: Release on Github
        uses: goreleaser/goreleaser-action@v2
        with:
          version: latest
          args: release --rm-dist --release-notes=misc/release/notes.md
        env:
          # note custom secret here since we need access to Centrifugo Homebrew repo.
          GITHUB_TOKEN: ${{ secrets.GH_TOKEN }}
          UNIX_NOW: ${{ env.UNIX_NOW }}

      - name: Release on Packagecloud
        env:
          PACKAGECLOUD_TOKEN: ${{ secrets.PACKAGECLOUD_TOKEN }}
        run: misc/scripts/release_packagecloud.sh<|MERGE_RESOLUTION|>--- conflicted
+++ resolved
@@ -40,15 +40,8 @@
           username: ${{ secrets.DOCKER_USERNAME }}
           password: ${{ secrets.DOCKER_PASSWORD }}
 
-<<<<<<< HEAD
-      - name: Set the current data env
-        id: set_current_date
-        run: |
-          echo "UNIX_NOW=$( date +%s )" >> $GITHUB_ENV
-=======
       - name: Build DEB and RPM packages
         run: misc/scripts/release_package.sh
->>>>>>> be257dd6
 
       - name: Release on Github
         uses: goreleaser/goreleaser-action@v2
