--- conflicted
+++ resolved
@@ -105,12 +105,7 @@
 	go.uber.org/atomic v1.9.0 // indirect
 	go.uber.org/mock v0.5.0 // indirect
 	go.uber.org/multierr v1.9.0 // indirect
-<<<<<<< HEAD
-	google.golang.org/genproto v0.0.0-20250505200425-f936aa4a68b2 // indirect
-=======
-	golang.org/x/oauth2 v0.30.0 // indirect
 	google.golang.org/genproto v0.0.0-20250603155806-513f23925822 // indirect
->>>>>>> df918acb
 )
 
 require (
