--- conflicted
+++ resolved
@@ -35,16 +35,11 @@
 * Automatic recovery of missed messages between reconnects over configured retention period
 * Built-in administrative web panel
 * Cross platform – works on Linux, MacOS and Windows
-<<<<<<< HEAD
 * Ready to deploy (Docker, RPM/DEB packages, automatic TLS certificates, Prometheus instrumentation, Grafana dashboard)
 * Open-source license
-=======
-* Ready to deploy (Docker, RPM/DEB packages, automatic Let's Encrypt TLS certificates, Prometheus/Graphite monitoring)
-* MIT license
 
 ### Backing
 
 This repository is hosted by [packagecloud.io](https://packagecloud.io/).
 
-<a href="https://packagecloud.io/"><img height="46" width="158" alt="Private NPM registry and Maven, RPM, DEB, PyPi and RubyGem Repository · packagecloud" src="https://packagecloud.io/images/packagecloud-badge.png" /></a>
->>>>>>> 0f646811
+<a href="https://packagecloud.io/"><img height="46" width="158" alt="Private NPM registry and Maven, RPM, DEB, PyPi and RubyGem Repository · packagecloud" src="https://packagecloud.io/images/packagecloud-badge.png" /></a>