--- conflicted
+++ resolved
@@ -1,7 +1,6 @@
 package configtypes
 
 type Redis struct {
-<<<<<<< HEAD
 	// Address is a list of Redis shard addresses. In most cases a single shard is used. But when many
 	// addresses provided Centrifugo will distribute keys between shards using consistent hashing.
 	Address []string `mapstructure:"address" json:"address" envconfig:"address" default:"redis://127.0.0.1:6379" yaml:"address" toml:"address"`
@@ -43,28 +42,12 @@
 	SentinelClientName string `mapstructure:"sentinel_client_name" json:"sentinel_client_name" envconfig:"sentinel_client_name" yaml:"sentinel_client_name" toml:"sentinel_client_name"`
 	// SentinelTLS is a configuration for Redis Sentinel TLS support.
 	SentinelTLS TLSConfig `mapstructure:"sentinel_tls" json:"sentinel_tls" envconfig:"sentinel_tls" yaml:"sentinel_tls" toml:"sentinel_tls"`
-=======
-	Address            []string           `mapstructure:"address" json:"address" envconfig:"address" default:"redis://127.0.0.1:6379" yaml:"address" toml:"address"`
-	Prefix             string             `mapstructure:"prefix" json:"prefix" envconfig:"prefix" default:"centrifugo" yaml:"prefix" toml:"prefix"`
-	ConnectTimeout     Duration           `mapstructure:"connect_timeout" json:"connect_timeout" envconfig:"connect_timeout" default:"1s" yaml:"connect_timeout" toml:"connect_timeout"`
-	IOTimeout          Duration           `mapstructure:"io_timeout" json:"io_timeout" envconfig:"io_timeout" default:"4s" yaml:"io_timeout" toml:"io_timeout"`
-	DB                 int                `mapstructure:"db" json:"db" envconfig:"db" default:"0" yaml:"db" toml:"db"`
-	User               string             `mapstructure:"user" json:"user" envconfig:"user" yaml:"user" toml:"user"`
-	Password           string             `mapstructure:"password" json:"password" envconfig:"password" yaml:"password" toml:"password"`
-	ClientName         string             `mapstructure:"client_name" json:"client_name" envconfig:"client_name" yaml:"client_name" toml:"client_name"`
-	ForceResp2         bool               `mapstructure:"force_resp2" json:"force_resp2" envconfig:"force_resp2" yaml:"force_resp2" toml:"force_resp2"`
-	ClusterAddress     []string           `mapstructure:"cluster_address" json:"cluster_address" envconfig:"cluster_address" yaml:"cluster_address" toml:"cluster_address"`
-	TLS                TLSConfig          `mapstructure:"tls" json:"tls" envconfig:"tls" yaml:"tls" toml:"tls"`
-	SentinelAddress    []string           `mapstructure:"sentinel_address" json:"sentinel_address" envconfig:"sentinel_address" yaml:"sentinel_address" toml:"sentinel_address"`
-	SentinelUser       string             `mapstructure:"sentinel_user" json:"sentinel_user" envconfig:"sentinel_user" yaml:"sentinel_user" toml:"sentinel_user"`
-	SentinelPassword   string             `mapstructure:"sentinel_password" json:"sentinel_password" envconfig:"sentinel_password" yaml:"sentinel_password" toml:"sentinel_password"`
-	SentinelMasterName string             `mapstructure:"sentinel_master_name" json:"sentinel_master_name" envconfig:"sentinel_master_name" yaml:"sentinel_master_name" toml:"sentinel_master_name"`
-	SentinelClientName string             `mapstructure:"sentinel_client_name" json:"sentinel_client_name" envconfig:"sentinel_client_name" yaml:"sentinel_client_name" toml:"sentinel_client_name"`
-	SentinelTLS        TLSConfig          `mapstructure:"sentinel_tls" json:"sentinel_tls" envconfig:"sentinel_tls" yaml:"sentinel_tls" toml:"sentinel_tls"`
-	ReplicaClient      RedisReplicaClient `mapstructure:"replica_client" json:"replica_client" envconfig:"replica_client" yaml:"replica_client" toml:"replica_client"`
+	// ReplicaClient is a configuration fot Redis replica client.
+	ReplicaClient RedisReplicaClient `mapstructure:"replica_client" json:"replica_client" envconfig:"replica_client" yaml:"replica_client" toml:"replica_client"`
 }
 
+// RedisReplicaClient allows configuring Redis replica options.
 type RedisReplicaClient struct {
+	// Enabled enables replica client.
 	Enabled bool `mapstructure:"enabled" json:"enabled" envconfig:"enabled" yaml:"enabled" toml:"enabled"`
->>>>>>> e7f2b243
 }