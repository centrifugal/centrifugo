package configtypes

import (
	"context"
	"encoding/json"
	"errors"
	"fmt"
	"net"
	"reflect"
	"strings"
)

// HTTPServer configuration.
type HTTPServer struct {
	// Address to bind HTTP server to.
	Address string `mapstructure:"address" json:"address" envconfig:"address" toml:"address" yaml:"address"`
	// Port to bind HTTP server to.
	Port int `mapstructure:"port" json:"port" envconfig:"port" default:"8000" toml:"port" yaml:"port"`
	// InternalAddress to bind internal HTTP server to. Internal server is used to serve endpoints
	// which are normally should not be exposed to the outside world.
	InternalAddress string `mapstructure:"internal_address" json:"internal_address" envconfig:"internal_address" toml:"internal_address" yaml:"internal_address"`
	// InternalPort to bind internal HTTP server to.
	InternalPort string `mapstructure:"internal_port" json:"internal_port" envconfig:"internal_port" toml:"internal_port" yaml:"internal_port"`
	// TLS configuration for HTTP server.
	TLS TLSConfig `mapstructure:"tls" json:"tls" envconfig:"tls" toml:"tls" yaml:"tls"`
	// TLSAutocert for automatic TLS certificates from ACME provider (ex. Let's Encrypt).
	TLSAutocert TLSAutocert `mapstructure:"tls_autocert" json:"tls_autocert" envconfig:"tls_autocert" toml:"tls_autocert" yaml:"tls_autocert"`
	// TLSExternal enables TLS only for external HTTP endpoints.
	TLSExternal bool `mapstructure:"tls_external" json:"tls_external" envconfig:"tls_external" toml:"tls_external" yaml:"tls_external"`
	// InternalTLS is a custom configuration for internal HTTP endpoints. If not set InternalTLS will be the same as TLS.
	InternalTLS TLSConfig `mapstructure:"internal_tls" json:"internal_tls" envconfig:"internal_tls" toml:"internal_tls" yaml:"internal_tls"`
	// HTTP3 allows enabling HTTP/3 support. EXPERIMENTAL.
	HTTP3 HTTP3 `mapstructure:"http3" json:"http3" envconfig:"http3" toml:"http3" yaml:"http3"`
}

// Log configuration.
type Log struct {
	// Level is a log level for Centrifugo logger. Supported values: `none`, `trace`, `debug`, `info`, `warn`, `error`.
	Level string `mapstructure:"level" default:"info" json:"level" envconfig:"level" toml:"level" yaml:"level"`
	// File is a path to log file. If not set logs go to stdout.
	File string `mapstructure:"file" json:"file" envconfig:"file" toml:"file" yaml:"file"`
}

// Token common configuration.
type Token struct {
	HMACSecretKey      string `mapstructure:"hmac_secret_key" json:"hmac_secret_key" envconfig:"hmac_secret_key" yaml:"hmac_secret_key" toml:"hmac_secret_key"`
	RSAPublicKey       string `mapstructure:"rsa_public_key" json:"rsa_public_key" envconfig:"rsa_public_key" yaml:"rsa_public_key" toml:"rsa_public_key"`
	ECDSAPublicKey     string `mapstructure:"ecdsa_public_key" json:"ecdsa_public_key" envconfig:"ecdsa_public_key" yaml:"ecdsa_public_key" toml:"ecdsa_public_key"`
	JWKSPublicEndpoint string `mapstructure:"jwks_public_endpoint" json:"jwks_public_endpoint" envconfig:"jwks_public_endpoint" yaml:"jwks_public_endpoint" toml:"jwks_public_endpoint"`
	Audience           string `mapstructure:"audience" json:"audience" envconfig:"audience" yaml:"audience" toml:"audience"`
	AudienceRegex      string `mapstructure:"audience_regex" json:"audience_regex" envconfig:"audience_regex" yaml:"audience_regex" toml:"audience_regex"`
	Issuer             string `mapstructure:"issuer" json:"issuer" envconfig:"issuer" yaml:"issuer" toml:"issuer"`
	IssuerRegex        string `mapstructure:"issuer_regex" json:"issuer_regex" envconfig:"issuer_regex" yaml:"issuer_regex" toml:"issuer_regex"`
	UserIDClaim        string `mapstructure:"user_id_claim" json:"user_id_claim" envconfig:"user_id_claim" yaml:"user_id_claim" toml:"user_id_claim"`
}

// SubscriptionToken can be used to set custom configuration for subscription tokens.
type SubscriptionToken struct {
	// Enabled allows enabling separate configuration for subscription tokens.
	Enabled bool `mapstructure:"enabled" json:"enabled" envconfig:"enabled"  yaml:"enabled" toml:"enabled"`
	Token   `mapstructure:",squash" yaml:",inline"`
}

// HTTP3 is EXPERIMENTAL.
type HTTP3 struct {
	Enabled bool `mapstructure:"enabled" json:"enabled" envconfig:"enabled" yaml:"enabled" toml:"enabled"`
}

// WebSocket client real-time transport configuration.
type WebSocket struct {
	Disabled           bool     `mapstructure:"disabled" json:"disabled" envconfig:"disabled" yaml:"disabled" toml:"disabled"`
	HandlerPrefix      string   `mapstructure:"handler_prefix" json:"handler_prefix" envconfig:"handler_prefix" default:"/connection/websocket" yaml:"handler_prefix" toml:"handler_prefix"`
	Compression        bool     `mapstructure:"compression" json:"compression" envconfig:"compression" yaml:"compression" toml:"compression"`
	CompressionMinSize int      `mapstructure:"compression_min_size" json:"compression_min_size" envconfig:"compression_min_size" yaml:"compression_min_size" toml:"compression_min_size"`
	CompressionLevel   int      `mapstructure:"compression_level" json:"compression_level" envconfig:"compression_level" default:"1" yaml:"compression_level" toml:"compression_level"`
	ReadBufferSize     int      `mapstructure:"read_buffer_size" json:"read_buffer_size" envconfig:"read_buffer_size" yaml:"read_buffer_size" toml:"read_buffer_size"`
	UseWriteBufferPool bool     `mapstructure:"use_write_buffer_pool" json:"use_write_buffer_pool" envconfig:"use_write_buffer_pool" yaml:"use_write_buffer_pool" toml:"use_write_buffer_pool"`
	WriteBufferSize    int      `mapstructure:"write_buffer_size" json:"write_buffer_size" envconfig:"write_buffer_size" yaml:"write_buffer_size" toml:"write_buffer_size"`
	WriteTimeout       Duration `mapstructure:"write_timeout" json:"write_timeout" envconfig:"write_timeout" default:"1000ms" yaml:"write_timeout" toml:"write_timeout"`
	MessageSizeLimit   int      `mapstructure:"message_size_limit" json:"message_size_limit" envconfig:"message_size_limit" default:"65536" yaml:"message_size_limit" toml:"message_size_limit"`
}

// SSE client real-time transport configuration.
type SSE struct {
	Enabled            bool   `mapstructure:"enabled" json:"enabled" envconfig:"enabled" yaml:"enabled" toml:"enabled"`
	HandlerPrefix      string `mapstructure:"handler_prefix" json:"handler_prefix" envconfig:"handler_prefix" default:"/connection/sse" yaml:"handler_prefix" toml:"handler_prefix"`
	MaxRequestBodySize int    `mapstructure:"max_request_body_size" json:"max_request_body_size" envconfig:"max_request_body_size" default:"65536" yaml:"max_request_body_size" toml:"max_request_body_size"`
}

// HTTPStream client real-time transport configuration.
type HTTPStream struct {
	Enabled            bool   `mapstructure:"enabled" json:"enabled" envconfig:"enabled" yaml:"enabled" toml:"enabled"`
	HandlerPrefix      string `mapstructure:"handler_prefix" json:"handler_prefix" envconfig:"handler_prefix" default:"/connection/http_stream" yaml:"handler_prefix" toml:"handler_prefix"`
	MaxRequestBodySize int    `mapstructure:"max_request_body_size" json:"max_request_body_size" envconfig:"max_request_body_size" default:"65536" yaml:"max_request_body_size" toml:"max_request_body_size"`
}

// WebTransport client real-time transport configuration.
type WebTransport struct {
	Enabled          bool   `mapstructure:"enabled" json:"enabled" envconfig:"enabled" yaml:"enabled" toml:"enabled"`
	HandlerPrefix    string `mapstructure:"handler_prefix" json:"handler_prefix" envconfig:"handler_prefix" default:"/connection/webtransport" yaml:"handler_prefix" toml:"handler_prefix"`
	MessageSizeLimit int    `mapstructure:"message_size_limit" json:"message_size_limit" envconfig:"message_size_limit" default:"65536" yaml:"message_size_limit" toml:"message_size_limit"`
}

// UniWebSocket client real-time transport configuration.
type UniWebSocket struct {
	Enabled            bool     `mapstructure:"enabled" json:"enabled" envconfig:"enabled" yaml:"enabled" toml:"enabled"`
	HandlerPrefix      string   `mapstructure:"handler_prefix" json:"handler_prefix" envconfig:"handler_prefix" default:"/connection/uni_websocket" yaml:"handler_prefix" toml:"handler_prefix"`
	Compression        bool     `mapstructure:"compression" json:"compression" envconfig:"compression" yaml:"compression" toml:"compression"`
	CompressionMinSize int      `mapstructure:"compression_min_size" json:"compression_min_size" envconfig:"compression_min_size" yaml:"compression_min_size" toml:"compression_min_size"`
	CompressionLevel   int      `mapstructure:"compression_level" json:"compression_level" envconfig:"compression_level" default:"1" yaml:"compression_level" toml:"compression_level"`
	ReadBufferSize     int      `mapstructure:"read_buffer_size" json:"read_buffer_size" envconfig:"read_buffer_size" yaml:"read_buffer_size" toml:"read_buffer_size"`
	UseWriteBufferPool bool     `mapstructure:"use_write_buffer_pool" json:"use_write_buffer_pool" envconfig:"use_write_buffer_pool" yaml:"use_write_buffer_pool" toml:"use_write_buffer_pool"`
	WriteBufferSize    int      `mapstructure:"write_buffer_size" json:"write_buffer_size" envconfig:"write_buffer_size" yaml:"write_buffer_size" toml:"write_buffer_size"`
	WriteTimeout       Duration `mapstructure:"write_timeout" json:"write_timeout" envconfig:"write_timeout" default:"1000ms" yaml:"write_timeout" toml:"write_timeout"`
	MessageSizeLimit   int      `mapstructure:"message_size_limit" json:"message_size_limit" envconfig:"message_size_limit" default:"65536" yaml:"message_size_limit" toml:"message_size_limit"`

	// JoinPushMessages when enabled allow uni_websocket transport to join messages together into
	// one frame using Centrifugal client protocol delimiters: new line for JSON protocol and
	// length-prefixed format for Protobuf protocol. This can be useful to reduce system call
	// overhead when sending many small messages. The client side must be ready to handle such
	// joined messages coming in one WebSocket frame.
	JoinPushMessages bool `mapstructure:"join_push_messages" json:"join_push_messages" envconfig:"join_push_messages" yaml:"join_push_messages" toml:"join_push_messages"`
}

// UniHTTPStream client real-time transport configuration.
type UniHTTPStream struct {
	Enabled                   bool                      `mapstructure:"enabled" json:"enabled" envconfig:"enabled" yaml:"enabled" toml:"enabled"`
	HandlerPrefix             string                    `mapstructure:"handler_prefix" json:"handler_prefix" envconfig:"handler_prefix" default:"/connection/uni_http_stream" yaml:"handler_prefix" toml:"handler_prefix"`
	MaxRequestBodySize        int                       `mapstructure:"max_request_body_size" json:"max_request_body_size" envconfig:"max_request_body_size" default:"65536" yaml:"max_request_body_size" toml:"max_request_body_size"`
	ConnectCodeToHTTPResponse ConnectCodeToHTTPResponse `mapstructure:"connect_code_to_http_response" json:"connect_code_to_http_response" envconfig:"connect_code_to_http_response" yaml:"connect_code_to_http_response" toml:"connect_code_to_http_response"`
}

// UniSSE client real-time transport configuration.
type UniSSE struct {
	Enabled                   bool                      `mapstructure:"enabled" json:"enabled" envconfig:"enabled" yaml:"enabled" toml:"enabled"`
	HandlerPrefix             string                    `mapstructure:"handler_prefix" json:"handler_prefix" envconfig:"handler_prefix" default:"/connection/uni_sse" yaml:"handler_prefix" toml:"handler_prefix"`
	MaxRequestBodySize        int                       `mapstructure:"max_request_body_size" json:"max_request_body_size" envconfig:"max_request_body_size" default:"65536" yaml:"max_request_body_size" toml:"max_request_body_size"`
	ConnectCodeToHTTPResponse ConnectCodeToHTTPResponse `mapstructure:"connect_code_to_http_response" json:"connect_code_to_http_response" envconfig:"connect_code_to_http_response" yaml:"connect_code_to_http_response" toml:"connect_code_to_http_response"`
}

type ConnectCodeToHTTPResponseTransforms []ConnectCodeToHTTPResponseTransform

// Decode to implement the envconfig.Decoder interface
func (d *ConnectCodeToHTTPResponseTransforms) Decode(value string) error {
	// If the source is a string and the target is a slice, try to parse it as JSON.
	var items ConnectCodeToHTTPResponseTransforms
	err := json.Unmarshal([]byte(value), &items)
	if err != nil {
		return fmt.Errorf("error parsing items from JSON: %v", err)
	}
	*d = items
	return nil
}

type ConnectCodeToHTTPResponse struct {
	Enabled    bool                                `mapstructure:"enabled" json:"enabled" envconfig:"enabled" yaml:"enabled" toml:"enabled"`
	Transforms ConnectCodeToHTTPResponseTransforms `mapstructure:"transforms" default:"[]" json:"transforms" envconfig:"transforms" yaml:"transforms" toml:"transforms"`
}

type ConnectCodeToHTTPResponseTransform struct {
	Code uint32                              `mapstructure:"code" json:"code" envconfig:"code" yaml:"code" toml:"code"`
	To   TransformedConnectErrorHttpResponse `mapstructure:"to" json:"to" envconfig:"to" yaml:"to" toml:"to"`
}

type TransformedConnectErrorHttpResponse struct {
	StatusCode int    `mapstructure:"status_code" json:"status_code" envconfig:"status_code" yaml:"status_code" toml:"status_code"`
	Body       string `mapstructure:"body" json:"body" envconfig:"body" yaml:"body" toml:"body"`
}

// UniGRPC client real-time transport configuration.
type UniGRPC struct {
	Enabled               bool      `mapstructure:"enabled" json:"enabled" envconfig:"enabled" yaml:"enabled" toml:"enabled"`
	Address               string    `mapstructure:"address" json:"address" envconfig:"address" yaml:"address" toml:"address"`
	Port                  int       `mapstructure:"port" json:"port" envconfig:"port" default:"11000" yaml:"port" toml:"port"`
	MaxReceiveMessageSize int       `mapstructure:"max_receive_message_size" json:"max_receive_message_size" envconfig:"max_receive_message_size" yaml:"max_receive_message_size" toml:"max_receive_message_size"`
	TLS                   TLSConfig `mapstructure:"tls" json:"tls" envconfig:"tls" yaml:"tls" toml:"tls"`
}

// PingPong allows configuring application level ping-pong behavior.
// Note that in current implementation PingPongConfig.PingInterval must be greater than PingPongConfig.PongTimeout.
type PingPong struct {
	// PingInterval tells how often to issue server-to-client pings.
	// To disable sending app-level pings use -1.
	PingInterval Duration `mapstructure:"ping_interval" json:"ping_interval" envconfig:"ping_interval" default:"25s" yaml:"ping_interval" toml:"ping_interval"`
	// PongTimeout sets time for pong check after issuing a ping. To disable pong checks use -1.
	// PongTimeout must be less than PingInterval in current implementation.
	PongTimeout Duration `mapstructure:"pong_timeout" json:"pong_timeout" envconfig:"pong_timeout" default:"8s" yaml:"pong_timeout" toml:"pong_timeout"`
}

type NatsPrefixed struct {
	// Prefix allows customizing channel prefix in Nats to work with a single Nats from different
	// unrelated Centrifugo setups.
	Prefix string `mapstructure:"prefix" default:"centrifugo" json:"prefix" envconfig:"prefix" yaml:"prefix" toml:"prefix"`
	// NatsCommon contains common Nats configuration.
	NatsCommon `mapstructure:",squash" yaml:",inline"`
}

type NatsCommon struct {
	// URL is a Nats server URL.
	URL string `mapstructure:"url" json:"url" envconfig:"url" yaml:"url" toml:"url" default:"nats://localhost:4222"`
	// DialTimeout is a timeout for establishing connection to Nats.
	DialTimeout Duration `mapstructure:"dial_timeout" default:"1s" json:"dial_timeout" envconfig:"dial_timeout" yaml:"dial_timeout" toml:"dial_timeout"`
	// WriteTimeout is a timeout for write operation to Nats.
	WriteTimeout Duration `mapstructure:"write_timeout" default:"1s" json:"write_timeout" envconfig:"write_timeout" yaml:"write_timeout" toml:"write_timeout"`
	// TLS for the Nats connection. TLS is not used if nil.
	TLS TLSConfig `mapstructure:"tls" json:"tls" envconfig:"tls" yaml:"tls" toml:"tls"`
}

// NatsBroker configuration.
type NatsBroker struct {
	NatsPrefixed `mapstructure:",squash" yaml:",inline"`

	// AllowWildcards allows to enable wildcard subscriptions. By default, wildcard subscriptions
	// are not allowed. Using wildcard subscriptions can't be combined with join/leave events and presence
	// because subscriptions do not belong to a concrete channel after with wildcards, while join/leave events
	// require concrete channel to be published. And presence does not make a lot of sense for wildcard
	// subscriptions - there could be subscribers which use different mask, but still receive subset of updates.
	// It's required to use channels without wildcards to for mentioned features to work properly. When
	// using wildcard subscriptions a special care is needed regarding security - pay additional
	// attention to a proper permission management.
	AllowWildcards bool `mapstructure:"allow_wildcards" json:"allow_wildcards" envconfig:"allow_wildcards" yaml:"allow_wildcards" toml:"allow_wildcards"`

	// RawMode allows enabling raw communication with Nats. When on, Centrifugo subscribes to channels
	// without adding any prefixes to channel name. Proper prefixes must be managed by the application in this
	// case. Data consumed from Nats is sent directly to subscribers without any processing. When publishing
	// to Nats Centrifugo does not add any prefixes to channel names also. Centrifugo features like Publication
	// tags, Publication ClientInfo, join/leave events are not supported in raw mode.
	RawMode RawModeConfig `mapstructure:"raw_mode" json:"raw_mode" envconfig:"raw_mode" yaml:"raw_mode" toml:"raw_mode"`
}

type RawModeConfig struct {
	// Enabled enables raw mode when true.
	Enabled bool `mapstructure:"enabled" json:"enabled" envconfig:"enabled" yaml:"enabled" toml:"enabled"`

	// ChannelReplacements is a map where keys are strings to replace and values are replacements.
	// For example, you have Centrifugo namespace "chat" and using channel "chat:index", but you want to
	// use channel "chat.index" in Nats. Then you can define SymbolReplacements map like this: `{":": "."}`.
	// In this case Centrifugo will replace all ":" symbols in channel name with "." before sending to Nats.
	// Broker keeps reverse mapping to the original channel to broadcast to proper channels when processing
	// messages received from Nats.
	ChannelReplacements MapStringString `mapstructure:"channel_replacements" default:"{}" json:"channel_replacements" envconfig:"channel_replacements" yaml:"channel_replacements" toml:"channel_replacements"`

	// Prefix is a string that will be added to all channels when publishing messages to Nats, subscribing
	// to channels in Nats. It's also stripped from channel name when processing messages received from Nats.
	// By default, no prefix is used.
	Prefix string `mapstructure:"prefix" json:"prefix" envconfig:"prefix" yaml:"prefix" toml:"prefix"`
}

type OpenTelemetry struct {
	Enabled   bool `mapstructure:"enabled" json:"enabled" envconfig:"enabled" yaml:"enabled" toml:"enabled"`
	API       bool `mapstructure:"api" json:"api" envconfig:"api" yaml:"api" toml:"api"`
	Consuming bool `mapstructure:"consuming" json:"consuming" envconfig:"consuming" yaml:"consuming" toml:"consuming"`
}

type HttpAPI struct {
	Disabled      bool   `mapstructure:"disabled" json:"disabled" envconfig:"disabled" yaml:"disabled" toml:"disabled"`
	HandlerPrefix string `mapstructure:"handler_prefix" json:"handler_prefix" envconfig:"handler_prefix" default:"/api" yaml:"handler_prefix" toml:"handler_prefix"`
	Key           string `mapstructure:"key" json:"key" envconfig:"key" yaml:"key" toml:"key"`
	ErrorMode     string `mapstructure:"error_mode" json:"error_mode" envconfig:"error_mode" yaml:"error_mode" toml:"error_mode"`
	External      bool   `mapstructure:"external" json:"external" envconfig:"external" yaml:"external" toml:"external"`
	Insecure      bool   `mapstructure:"insecure" json:"insecure" envconfig:"insecure" yaml:"insecure" toml:"insecure"`
}

type GrpcAPI struct {
	Enabled               bool      `mapstructure:"enabled" json:"enabled" envconfig:"enabled" yaml:"enabled" toml:"enabled"`
	ErrorMode             string    `mapstructure:"error_mode" json:"error_mode" envconfig:"error_mode" yaml:"error_mode" toml:"error_mode"`
	Address               string    `mapstructure:"address" json:"address" envconfig:"address" yaml:"address" toml:"address"`
	Port                  int       `mapstructure:"port" json:"port" envconfig:"port" default:"10000" yaml:"port" toml:"port"`
	Key                   string    `mapstructure:"key" json:"key" envconfig:"key" yaml:"key" toml:"key"`
	TLS                   TLSConfig `mapstructure:"tls" json:"tls" envconfig:"tls" yaml:"tls" toml:"tls"`
	Reflection            bool      `mapstructure:"reflection" json:"reflection" envconfig:"reflection" yaml:"reflection" toml:"reflection"`
	MaxReceiveMessageSize int       `mapstructure:"max_receive_message_size" json:"max_receive_message_size" envconfig:"max_receive_message_size" yaml:"max_receive_message_size" toml:"max_receive_message_size"`
}

type Graphite struct {
	Enabled  bool     `mapstructure:"enabled" json:"enabled" envconfig:"enabled" yaml:"enabled" toml:"enabled"`
	Host     string   `mapstructure:"host" json:"host" envconfig:"host" default:"localhost" yaml:"host" toml:"host"`
	Port     int      `mapstructure:"port" json:"port" envconfig:"port" default:"2003" yaml:"port" toml:"port"`
	Prefix   string   `mapstructure:"prefix" json:"prefix" envconfig:"prefix" default:"centrifugo" yaml:"prefix" toml:"prefix"`
	Interval Duration `mapstructure:"interval" json:"interval" envconfig:"interval" default:"10s" yaml:"interval" toml:"interval"`
	Tags     bool     `mapstructure:"tags" json:"tags" envconfig:"tags" yaml:"tags" toml:"tags"`
}

type Emulation struct {
	HandlerPrefix      string `mapstructure:"handler_prefix" json:"handler_prefix" envconfig:"handler_prefix" default:"/emulation" yaml:"handler_prefix" toml:"handler_prefix"`
	MaxRequestBodySize int    `mapstructure:"max_request_body_size" json:"max_request_body_size" envconfig:"max_request_body_size" default:"65536" yaml:"max_request_body_size" toml:"max_request_body_size"`
}

type UsageStats struct {
	Disabled bool `mapstructure:"disabled" json:"disabled" envconfig:"disabled" yaml:"disabled" toml:"disabled"`
}

type Prometheus struct {
	Enabled                bool   `mapstructure:"enabled" json:"enabled" envconfig:"enabled" yaml:"enabled" toml:"enabled"`
	HandlerPrefix          string `mapstructure:"handler_prefix" json:"handler_prefix" envconfig:"handler_prefix" default:"/metrics" yaml:"handler_prefix" toml:"handler_prefix"`
	InstrumentHTTPHandlers bool   `mapstructure:"instrument_http_handlers" json:"instrument_http_handlers" envconfig:"instrument_http_handlers" yaml:"instrument_http_handlers" toml:"instrument_http_handlers"`
}

type Health struct {
	Enabled       bool   `mapstructure:"enabled" json:"enabled" envconfig:"enabled" yaml:"enabled" toml:"enabled"`
	HandlerPrefix string `mapstructure:"handler_prefix" json:"handler_prefix" envconfig:"handler_prefix" default:"/health" yaml:"handler_prefix" toml:"handler_prefix"`
}

type Swagger struct {
	Enabled       bool   `mapstructure:"enabled" json:"enabled" envconfig:"enabled" yaml:"enabled" toml:"enabled"`
	HandlerPrefix string `mapstructure:"handler_prefix" json:"handler_prefix" envconfig:"handler_prefix" default:"/swagger" yaml:"handler_prefix" toml:"handler_prefix"`
}

type Debug struct {
	Enabled       bool   `mapstructure:"enabled" json:"enabled" envconfig:"enabled" yaml:"enabled" toml:"enabled"`
	HandlerPrefix string `mapstructure:"handler_prefix" json:"handler_prefix" envconfig:"handler_prefix" default:"/debug/pprof" yaml:"handler_prefix" toml:"handler_prefix"`
}

type Shutdown struct {
	Timeout Duration `mapstructure:"timeout" json:"timeout" envconfig:"timeout" default:"30s" yaml:"timeout" toml:"timeout"`
}

type ConnectProxy struct {
	// Enabled must be true to tell Centrifugo to enable the configured proxy.
	Enabled bool `mapstructure:"enabled" json:"enabled" envconfig:"enabled" yaml:"enabled" toml:"enabled"`
	Proxy   `mapstructure:",squash" yaml:",inline"`
}

type RefreshProxy struct {
	// Enabled must be true to tell Centrifugo to enable the configured proxy.
	Enabled bool `mapstructure:"enabled" json:"enabled" envconfig:"enabled" yaml:"enabled" toml:"enabled"`
	Proxy   `mapstructure:",squash" yaml:",inline"`
}

type ClientProxyContainer struct {
	// Connect proxy when enabled is used to proxy connect requests from client to the application backend.
	// Only requests without JWT token are proxied at this point.
	Connect ConnectProxy `mapstructure:"connect" json:"connect" envconfig:"connect" yaml:"connect" toml:"connect"`
	// Refresh proxy when enabled is used to proxy client connection refresh decisions to the application backend.
	Refresh RefreshProxy `mapstructure:"refresh" json:"refresh" envconfig:"refresh" yaml:"refresh" toml:"refresh"`
}

type Client struct {
	// Proxy is a configuration for client connection-wide proxies.
	Proxy ClientProxyContainer `mapstructure:"proxy" json:"proxy" envconfig:"proxy" toml:"proxy" yaml:"proxy"`
	// AllowedOrigins is a list of allowed origins for client connections.
	AllowedOrigins []string `mapstructure:"allowed_origins" json:"allowed_origins" envconfig:"allowed_origins" yaml:"allowed_origins" toml:"allowed_origins"`
	// Token is a configuration for token generation and verification. When enabled, this configuration
	// is used for both connection and subscription tokens. See also SubscriptionToken to use a separate
	// configuration for subscription tokens.
	Token Token `mapstructure:"token" json:"token" envconfig:"token" yaml:"token" toml:"token"`
	// SubscriptionToken is a configuration for subscription token generation and verification. When enabled,
	// Centrifugo will use this configuration for subscription tokens only. Configuration in Token is then only
	// used for connection tokens.
	SubscriptionToken SubscriptionToken `mapstructure:"subscription_token" json:"subscription_token" envconfig:"subscription_token" yaml:"subscription_token" toml:"subscription_token"`
	// AllowAnonymousConnectWithoutToken allows to connect to Centrifugo without a token. In this case connection will
	// be accepted but client will be anonymous (i.e. will have empty user ID).
	AllowAnonymousConnectWithoutToken bool `mapstructure:"allow_anonymous_connect_without_token" json:"allow_anonymous_connect_without_token" envconfig:"allow_anonymous_connect_without_token" yaml:"allow_anonymous_connect_without_token" toml:"allow_anonymous_connect_without_token"`
	// DisallowAnonymousConnectionTokens disallows anonymous connection tokens. When enabled, Centrifugo will not
	// accept connection tokens with empty user ID.
	DisallowAnonymousConnectionTokens bool `mapstructure:"disallow_anonymous_connection_tokens" json:"disallow_anonymous_connection_tokens" envconfig:"disallow_anonymous_connection_tokens" yaml:"disallow_anonymous_connection_tokens" toml:"disallow_anonymous_connection_tokens"`
	// PingPong allows configuring application level ping-pong behavior for client connections.
	PingPong `mapstructure:",squash" yaml:",inline"`
	// ExpiredConnectionCloseDelay is a delay before closing connection after it becomes expired.
	ExpiredCloseDelay Duration `mapstructure:"expired_close_delay" json:"expired_close_delay" envconfig:"expired_close_delay" default:"25s" yaml:"expired_close_delay" toml:"expired_close_delay"`
	// ExpiredSubCloseDelay is a delay before closing subscription after it becomes expired.
	ExpiredSubCloseDelay Duration `mapstructure:"expired_sub_close_delay" json:"expired_sub_close_delay" envconfig:"expired_sub_close_delay" default:"25s" yaml:"expired_sub_close_delay" toml:"expired_sub_close_delay"`
	// StaleConnectionCloseDelay is a delay before closing stale connection (which does not authenticate after connecting).
	StaleCloseDelay Duration `mapstructure:"stale_close_delay" json:"stale_close_delay" envconfig:"stale_close_delay" default:"10s" yaml:"stale_close_delay" toml:"stale_close_delay"`
	// ChannelLimit is a maximum number of channels client can subscribe to.
	ChannelLimit int `mapstructure:"channel_limit" json:"channel_limit" envconfig:"channel_limit" default:"128" yaml:"channel_limit" toml:"channel_limit"`
	// QueueMaxSize is a maximum size of message queue for client connection in bytes.
	QueueMaxSize int `mapstructure:"queue_max_size" json:"queue_max_size" envconfig:"queue_max_size" default:"1048576" yaml:"queue_max_size" toml:"queue_max_size"`
	// PresenceUpdateInterval is a period of time how often to update presence info for subscriptions of connected client.
	PresenceUpdateInterval Duration `mapstructure:"presence_update_interval" json:"presence_update_interval" envconfig:"presence_update_interval" default:"27s" yaml:"presence_update_interval" toml:"presence_update_interval"`
	// Concurrency is a maximum number of concurrent operations for client connection. If not set only one operation can be processed at a time.
	Concurrency int `mapstructure:"concurrency" json:"concurrency" envconfig:"concurrency" yaml:"concurrency" toml:"concurrency"`
	// ChannelPositionCheckDelay is a delay between channel position checks for client subscriptions.
	ChannelPositionCheckDelay Duration `mapstructure:"channel_position_check_delay" json:"channel_position_check_delay" envconfig:"channel_position_check_delay" default:"40s" yaml:"channel_position_check_delay" toml:"channel_position_check_delay"`
	// ChannelPositionMaxTimeLag is a maximum allowed time lag for publications for subscribers with positioning on. When
	// exceeded we mark connection with insufficient state. By default, not used - i.e. Centrifugo does not take lag into
	// account for positioning. See pub_sub_time_lag_seconds as a helpful Prometheus metric.
	ChannelPositionMaxTimeLag Duration `mapstructure:"channel_position_max_time_lag" json:"channel_position_max_time_lag" envconfig:"channel_position_max_time_lag" yaml:"channel_position_max_time_lag" toml:"channel_position_max_time_lag"`
	// ConnectionLimit is a maximum number of connections Centrifugo node can accept.
	ConnectionLimit int `mapstructure:"connection_limit" json:"connection_limit" envconfig:"connection_limit" yaml:"connection_limit" toml:"connection_limit"`
	// UserConnectionLimit is a maximum number of connections Centrifugo node can accept from a single user.
	UserConnectionLimit int `mapstructure:"user_connection_limit" json:"user_connection_limit" envconfig:"user_connection_limit" yaml:"user_connection_limit" toml:"user_connection_limit"`
	// ConnectionRateLimit is a maximum number of connections per second Centrifugo node can accept.
	ConnectionRateLimit int `mapstructure:"connection_rate_limit" json:"connection_rate_limit" envconfig:"connection_rate_limit" yaml:"connection_rate_limit" toml:"connection_rate_limit"`
	// ConnectIncludeServerTime allows to include server time in connect reply of client protocol.
	ConnectIncludeServerTime bool `mapstructure:"connect_include_server_time" json:"connect_include_server_time" envconfig:"connect_include_server_time" yaml:"connect_include_server_time" toml:"connect_include_server_time"`
	// HistoryMaxPublicationLimit is a maximum number of publications Centrifugo returns in client history requests.
	HistoryMaxPublicationLimit int `mapstructure:"history_max_publication_limit" json:"history_max_publication_limit" envconfig:"history_max_publication_limit" default:"300" yaml:"history_max_publication_limit" toml:"history_max_publication_limit"`
	// RecoveryMaxPublicationLimit is a maximum number of publications Centrifugo returns during client recovery.
	RecoveryMaxPublicationLimit int `mapstructure:"recovery_max_publication_limit" json:"recovery_max_publication_limit" envconfig:"recovery_max_publication_limit" default:"300" yaml:"recovery_max_publication_limit" toml:"recovery_max_publication_limit"`
	// InsecureSkipTokenSignatureVerify allows to skip token signature verification. This can be useful for testing purposes.
	InsecureSkipTokenSignatureVerify bool `mapstructure:"insecure_skip_token_signature_verify" json:"insecure_skip_token_signature_verify" envconfig:"insecure_skip_token_signature_verify" yaml:"insecure_skip_token_signature_verify" toml:"insecure_skip_token_signature_verify"`
	// UserIDHTTPHeader is a name of HTTP header to extract user ID from. If set Centrifugo will try to extract user ID from this header.
	UserIDHTTPHeader string `mapstructure:"user_id_http_header" json:"user_id_http_header" envconfig:"user_id_http_header" yaml:"user_id_http_header" toml:"user_id_http_header"`
	// Insecure allows to disable auth features in client protocol. Obviously - must not be used in production until you know what you do.
	Insecure bool `mapstructure:"insecure" json:"insecure" envconfig:"insecure" yaml:"insecure" toml:"insecure"`
	// SubscribeToUserPersonalChannel is a configuration for a feature to automatically subscribe user to a personal channel
	// using server-side subscription.
	SubscribeToUserPersonalChannel SubscribeToUserPersonalChannel `mapstructure:"subscribe_to_user_personal_channel" json:"subscribe_to_user_personal_channel" envconfig:"subscribe_to_user_personal_channel" yaml:"subscribe_to_user_personal_channel" toml:"subscribe_to_user_personal_channel"`
	// ConnectCodeToUnidirectionalDisconnect is a configuration for a feature to transform connect error codes to the disconnect code
	// for unidirectional transports.
	ConnectCodeToUnidirectionalDisconnect ConnectCodeToUnidirectionalDisconnect `mapstructure:"connect_code_to_unidirectional_disconnect" json:"connect_code_to_unidirectional_disconnect" envconfig:"connect_code_to_unidirectional_disconnect" yaml:"connect_code_to_unidirectional_disconnect" toml:"connect_code_to_unidirectional_disconnect"`
}

type UniConnectCodeToDisconnectTransforms []UniConnectCodeToDisconnectTransform

// Decode to implement the envconfig.Decoder interface
func (d *UniConnectCodeToDisconnectTransforms) Decode(value string) error {
	// If the source is a string and the target is a slice, try to parse it as JSON.
	var items UniConnectCodeToDisconnectTransforms
	err := json.Unmarshal([]byte(value), &items)
	if err != nil {
		return fmt.Errorf("error parsing items from JSON: %v", err)
	}
	*d = items
	return nil
}

type ConnectCodeToUnidirectionalDisconnect struct {
	// Enabled allows to enable the feature.
	Enabled bool `mapstructure:"enabled" json:"enabled" envconfig:"enabled" yaml:"enabled" toml:"enabled"`
	// Transforms is a list of connect error code to disconnect code transforms.
	Transforms UniConnectCodeToDisconnectTransforms `mapstructure:"transforms" default:"[]" json:"transforms" envconfig:"transforms" yaml:"transforms" toml:"transforms"`
}

type UniConnectCodeToDisconnectTransform struct {
	// Code is a connect error code.
	Code uint32 `mapstructure:"code" json:"code" envconfig:"code" yaml:"code" toml:"code"`
	// To is a disconnect to transform the code to.
	To TransformDisconnect `mapstructure:"to" json:"to" envconfig:"to" yaml:"to" toml:"to"`
}

type ChannelProxyContainer struct {
	// Subscribe proxy configuration.
	Subscribe Proxy `mapstructure:"subscribe" json:"subscribe" envconfig:"subscribe" yaml:"subscribe" toml:"subscribe"`
	// Publish proxy configuration.
	Publish Proxy `mapstructure:"publish" json:"publish" envconfig:"publish" yaml:"publish" toml:"publish"`
	// SubRefresh proxy configuration.
	SubRefresh Proxy `mapstructure:"sub_refresh" json:"sub_refresh" envconfig:"sub_refresh" yaml:"sub_refresh" toml:"sub_refresh"`
	// SubscribeStream proxy configuration.
	SubscribeStream Proxy `mapstructure:"subscribe_stream" json:"subscribe_stream" envconfig:"subscribe_stream" yaml:"subscribe_stream" toml:"subscribe_stream"`
}

type Channel struct {
	// Proxy configuration for channel-related events. All types inside can be referenced by the name "default".
	Proxy ChannelProxyContainer `mapstructure:"proxy" json:"proxy" envconfig:"proxy" toml:"proxy" yaml:"proxy"`

	// WithoutNamespace is a configuration of channels options for channels which do not have namespace.
	// Generally, we recommend always use channel namespaces but this option can be useful for simple setups.
	WithoutNamespace ChannelOptions `mapstructure:"without_namespace" json:"without_namespace" envconfig:"without_namespace" yaml:"without_namespace" toml:"without_namespace"`
	// Namespaces is a list of channel namespaces. Each channel namespace can have its own set of rules.
	Namespaces ChannelNamespaces `mapstructure:"namespaces" default:"[]" json:"namespaces" envconfig:"namespaces" yaml:"namespaces" toml:"namespaces"`

	// HistoryMetaTTL is a time how long to keep history meta information. This is a global option for all channels,
	// but it can be overridden in channel namespace.
	HistoryMetaTTL Duration `mapstructure:"history_meta_ttl" json:"history_meta_ttl" envconfig:"history_meta_ttl" default:"720h" yaml:"history_meta_ttl" toml:"history_meta_ttl"`

	// MaxLength is a maximum length of a channel name. This is a global option for all channels.
	MaxLength int `mapstructure:"max_length" json:"max_length" envconfig:"max_length" default:"255" yaml:"max_length" toml:"max_length"`
	// PrivatePrefix is a prefix for private channels. Private channels can't be subscribed without
	// token even if namespace options allows it. This is mostly kept for historic reasons.
	PrivatePrefix string `mapstructure:"private_prefix" json:"private_prefix" envconfig:"private_prefix" default:"$" yaml:"private_prefix" toml:"private_prefix"`
	// NamespaceBoundary defines a boundary for channel namespaces.
	NamespaceBoundary string `mapstructure:"namespace_boundary" json:"namespace_boundary" envconfig:"namespace_boundary" default:":" yaml:"namespace_boundary" toml:"namespace_boundary"`
	// UserBoundary defines a boundary for user part in channel name.
	UserBoundary string `mapstructure:"user_boundary" json:"user_boundary" envconfig:"user_boundary" default:"#" yaml:"user_boundary" toml:"user_boundary"`
	// UserSeparator is used for passing several users in user part of channel name.
	UserSeparator string `mapstructure:"user_separator" json:"user_separator" envconfig:"user_separator" default:"," yaml:"user_separator" toml:"user_separator"`
}

type RPC struct {
	// Proxy configuration for rpc-related events. Can be referenced by the name "default".
	Proxy Proxy `mapstructure:"proxy" json:"proxy" envconfig:"proxy" toml:"proxy" yaml:"proxy"`
	// WithoutNamespace is a configuration of RpcOptions for rpc methods without rpc namespace. Generally,
	// we recommend always use rpc namespaces but this option can be useful for simple setups.
	WithoutNamespace RpcOptions `mapstructure:"without_namespace" json:"without_namespace" envconfig:"without_namespace" yaml:"without_namespace" toml:"without_namespace"`
	// RPCNamespaces is a list of rpc namespaces. Each rpc namespace can have its own set of rules.
	Namespaces RPCNamespaces `mapstructure:"namespaces" default:"[]" json:"namespaces" envconfig:"namespaces" yaml:"namespaces" toml:"namespaces"`
	// Ping is a configuration for RPC ping method.
	Ping RPCPing `mapstructure:"ping" json:"ping" envconfig:"ping" yaml:"ping" toml:"ping"`
	// NamespaceBoundary allows to set a custom boundary for rpc namespaces.
	NamespaceBoundary string `mapstructure:"namespace_boundary" json:"namespace_boundary" envconfig:"namespace_boundary" default:":" yaml:"namespace_boundary" toml:"namespace_boundary"`
}

type RPCPing struct {
	// Enabled allows to enable ping method.
	Enabled bool `mapstructure:"enabled" json:"enabled" envconfig:"enabled" yaml:"enabled" toml:"enabled"`
	// Method can be used to override the name of ping method to use.
	Method string `mapstructure:"method" json:"method" envconfig:"method" default:"ping" yaml:"method" toml:"method"`
}

type NamedProxy struct {
	// Name of proxy.
	Name  string `mapstructure:"name" json:"name" envconfig:"name" yaml:"name" toml:"name"`
	Proxy `mapstructure:",squash" yaml:",inline"`
}

type NamedProxies []NamedProxy

// Decode to implement the envconfig.Decoder interface
func (d *NamedProxies) Decode(value string) error {
	return decodeToNamedSlice(value, d)
}

type SubscribeToUserPersonalChannel struct {
	// Enabled allows to enable the feature.
	Enabled bool `mapstructure:"enabled" json:"enabled" envconfig:"enabled" yaml:"enabled" toml:"enabled"`
	// PersonalChannelNamespace is a namespace for personal channels.
	PersonalChannelNamespace string `mapstructure:"personal_channel_namespace" json:"personal_channel_namespace" envconfig:"personal_channel_namespace" yaml:"personal_channel_namespace" toml:"personal_channel_namespace"`
	// SingleConnection allows enabling a mode when Centrifugo will try to maintain a single connection from user.
	SingleConnection bool `mapstructure:"single_connection" json:"single_connection" yaml:"single_connection" toml:"single_connection" envconfig:"single_connection"`
}

type Node struct {
	// Name is a human-readable name of Centrifugo node in cluster. This must be unique for each running node
	// in a cluster. By default, Centrifugo constructs name from the hostname and port. Name is shown in admin web
	// interface. For communication between nodes in a cluster, Centrifugo uses another identifier – unique ID
	// generated on node start, so node name plays just a human-readable identifier role.
	Name string `mapstructure:"name" json:"name" envconfig:"name" yaml:"name" toml:"name"`
	// InfoMetricsAggregateInterval is a time interval to aggregate node info metrics.
	InfoMetricsAggregateInterval Duration `mapstructure:"info_metrics_aggregate_interval" json:"info_metrics_aggregate_interval" envconfig:"info_metrics_aggregate_interval" default:"60s" yaml:"info_metrics_aggregate_interval" toml:"info_metrics_aggregate_interval"`
}

type Admin struct {
	Enabled       bool   `mapstructure:"enabled" json:"enabled" envconfig:"enabled" yaml:"enabled" toml:"enabled"`
	HandlerPrefix string `mapstructure:"handler_prefix" json:"handler_prefix" envconfig:"handler_prefix" default:"" yaml:"handler_prefix" toml:"handler_prefix"`
	// Password is an admin password.
	Password string `mapstructure:"password" json:"password" envconfig:"password" yaml:"password" toml:"password"`
	// Secret is a secret to generate auth token for admin requests.
	Secret string `mapstructure:"secret" json:"secret" envconfig:"secret" yaml:"secret" toml:"secret"`
	// Insecure turns on insecure mode for admin endpoints - no auth
	// required to connect to web interface and for requests to admin API.
	// Admin resources must be protected by firewall rules in production when
	// this option enabled otherwise everyone from internet can make admin
	// actions.
	Insecure bool `mapstructure:"insecure" json:"insecure" envconfig:"insecure" yaml:"insecure" toml:"insecure"`
	// WebPath is path to admin web application to serve.
	WebPath string `mapstructure:"web_path" json:"web_path" envconfig:"web_path" yaml:"web_path" toml:"web_path"`
	// WebProxyAddress is an address for proxying to the running admin web application app.
	// So it's possible to run web app in dev mode and point Centrifugo to its address for
	// development purposes.
	WebProxyAddress string `mapstructure:"web_proxy_address" json:"web_proxy_address" envconfig:"web_proxy_address" yaml:"web_proxy_address" toml:"web_proxy_address"`
	// External is a flag to run admin interface on external port.
	External bool `mapstructure:"external" json:"external" envconfig:"external" yaml:"external" toml:"external"`
}

type TransformError struct {
	// Code of error.
	Code uint32 `mapstructure:"code" json:"code" envconfig:"code" yaml:"code" toml:"code"`
	// Message is a human-readable message of error.
	Message string `mapstructure:"message" json:"message" envconfig:"message" yaml:"message" toml:"message"`
	// Temporary is a flag to mark error as temporary.
	Temporary bool `mapstructure:"temporary" json:"temporary" envconfig:"temporary" yaml:"temporary" toml:"temporary"`
}

type TransformDisconnect struct {
	// Code of disconnect.
	Code uint32 `mapstructure:"code" json:"code" envconfig:"code" yaml:"code" toml:"code"`
	// Reason is a human-readable reason of disconnect.
	Reason string `mapstructure:"reason" json:"reason" envconfig:"reason" yaml:"reason" toml:"reason"`
}

type HttpStatusToCodeTransform struct {
	// StatusCode is an HTTP status code to transform.
	StatusCode int `mapstructure:"status_code" json:"status_code" envconfig:"status_code" yaml:"status_code" toml:"status_code"`
	// ToError is a transform to protocol error.
	ToError TransformError `mapstructure:"to_error" json:"to_error" envconfig:"to_error" yaml:"to_error" toml:"to_error"`
	// ToDisconnect is a transform to protocol disconnect.
	ToDisconnect TransformDisconnect `mapstructure:"to_disconnect" json:"to_disconnect" envconfig:"to_disconnect" yaml:"to_disconnect" toml:"to_disconnect"`
}

type HttpStatusToCodeTransforms []HttpStatusToCodeTransform

// Decode to implement the envconfig.Decoder interface
func (d *HttpStatusToCodeTransforms) Decode(value string) error {
	// If the source is a string and the target is a slice, try to parse it as JSON.
	var items HttpStatusToCodeTransforms
	err := json.Unmarshal([]byte(value), &items)
	if err != nil {
		return fmt.Errorf("error parsing items from JSON: %v", err)
	}
	*d = items
	return nil
}

type ProxyCommonHTTP struct {
	// TLS for HTTP client.
	TLS TLSConfig `mapstructure:"tls" json:"tls" envconfig:"tls" yaml:"tls" toml:"tls"`
	// StaticHeaders is a static set of key/value pairs to attach to HTTP proxy request as
	// headers. Headers received from HTTP client request or metadata from GRPC client request
	// both have priority over values set in StaticHttpHeaders map.
	StaticHeaders MapStringString `mapstructure:"static_headers" default:"{}" json:"static_headers" envconfig:"static_headers" yaml:"static_headers" toml:"static_headers"`
	// StatusToCodeTransforms allow to map HTTP status codes from proxy to Disconnect or Error messages.
	StatusToCodeTransforms HttpStatusToCodeTransforms `mapstructure:"status_to_code_transforms" default:"[]" json:"status_to_code_transforms" envconfig:"status_to_code_transforms" yaml:"status_to_code_transforms" toml:"status_to_code_transforms"`
}

type ProxyCommonGRPC struct {
	// TLS is a common configuration for GRPC client TLS.
	TLS TLSConfig `mapstructure:"tls" json:"tls" envconfig:"tls" yaml:"tls" toml:"tls"`
	// CredentialsKey is a custom key to add into per-RPC credentials.
	CredentialsKey string `mapstructure:"credentials_key" json:"credentials_key" envconfig:"credentials_key" yaml:"credentials_key" toml:"credentials_key"`
	// CredentialsValue is a custom value for GrpcCredentialsKey.
	CredentialsValue string `mapstructure:"credentials_value" json:"credentials_value" envconfig:"credentials_value" yaml:"credentials_value" toml:"credentials_value"`
	// Compression enables compression for outgoing calls (gzip).
	Compression bool `mapstructure:"compression" json:"compression" envconfig:"compression" yaml:"compression" toml:"compression"`
}

type ProxyCommon struct {
	// HttpHeaders is a list of HTTP headers to proxy. No headers used by proxy by default.
	// If GRPC proxy is used then request HTTP headers set to outgoing request metadata.
	HttpHeaders []string `mapstructure:"http_headers" json:"http_headers" envconfig:"http_headers" yaml:"http_headers" toml:"http_headers"`
	// GrpcMetadata is a list of GRPC metadata keys to proxy. No meta keys used by proxy by
	// default. If HTTP proxy is used then these keys become outgoing request HTTP headers.
	GrpcMetadata []string `mapstructure:"grpc_metadata" json:"grpc_metadata" envconfig:"grpc_metadata" yaml:"grpc_metadata" toml:"grpc_metadata"`
	// BinaryEncoding makes proxy send data as base64 string (assuming it contains custom
	// non-JSON payload).
	BinaryEncoding bool `mapstructure:"binary_encoding" json:"binary_encoding" envconfig:"binary_encoding" yaml:"binary_encoding" toml:"binary_encoding"`
	// IncludeConnectionMeta to each proxy request (except connect proxy where it's obtained).
	IncludeConnectionMeta bool `mapstructure:"include_connection_meta" json:"include_connection_meta" envconfig:"include_connection_meta" yaml:"include_connection_meta" toml:"include_connection_meta"`

	HTTP ProxyCommonHTTP `mapstructure:"http" json:"http" envconfig:"http" yaml:"http" toml:"http"`
	GRPC ProxyCommonGRPC `mapstructure:"grpc" json:"grpc" envconfig:"grpc" yaml:"grpc" toml:"grpc"`
}

// Proxy configuration.
type Proxy struct {
	// Endpoint - HTTP address or GRPC service endpoint.
	Endpoint string `mapstructure:"endpoint" json:"endpoint" envconfig:"endpoint" yaml:"endpoint" toml:"endpoint"`
	// Timeout for proxy request.
	Timeout Duration `mapstructure:"timeout" default:"1s" json:"timeout" envconfig:"timeout" yaml:"timeout" toml:"timeout"`

	ProxyCommon `mapstructure:",squash" yaml:",inline"`

	TestGrpcDialer func(context.Context, string) (net.Conn, error) `json:"-" yaml:"-" toml:"-" envconfig:"-"`
}

const (
	ConsumerTypePostgres        = "postgresql"
	ConsumerTypeKafka           = "kafka"
	ConsumerTypeNatsJetStream   = "nats_jetstream"
	ConsumerTypeGooglePubSub    = "google_pub_sub"
	ConsumerTypeAwsSqs          = "aws_sqs"
	ConsumerTypeAzureServiceBus = "azure_service_bus"
	ConsumerTypeRedisStream     = "redis_stream"
	//ConsumerTypeRabbitMQ        = "rabbitmq"
)

var KnownConsumerTypes = []string{
	ConsumerTypePostgres,
	ConsumerTypeKafka,
	ConsumerTypeNatsJetStream,
	ConsumerTypeGooglePubSub,
	ConsumerTypeAwsSqs,
	ConsumerTypeAzureServiceBus,
	ConsumerTypeRedisStream,
	//ConsumerTypeRabbitMQ,
}

type Consumer struct {
	// Name is a unique name required for each consumer.
	Name string `mapstructure:"name" json:"name" envconfig:"name" yaml:"name" toml:"name"`

	// Enabled must be true to tell Centrifugo to run configured consumer.
	Enabled bool `mapstructure:"enabled" json:"enabled" envconfig:"enabled" yaml:"enabled" toml:"enabled"`

	// Type describes the type of consumer. Supported types are: `postgresql`, `kafka`, `nats_jetstream`,
	// `redis_stream`, `google_pub_sub`, `aws_sqs`, `azure_service_bus`.
	Type string `mapstructure:"type" json:"type" envconfig:"type" yaml:"type" toml:"type"`

	// Postgres allows defining options for consumer of postgresql type.
	Postgres PostgresConsumerConfig `mapstructure:"postgresql" json:"postgresql" envconfig:"postgresql" yaml:"postgresql" toml:"postgresql"`
	// Kafka allows defining options for consumer of kafka type.
	Kafka KafkaConsumerConfig `mapstructure:"kafka" json:"kafka" envconfig:"kafka" yaml:"kafka" toml:"kafka"`
	// NatsJetStream allows defining options for consumer of nats_jetstream type.
	NatsJetStream NatsJetStreamConsumerConfig `mapstructure:"nats_jetstream" json:"nats_jetstream" envconfig:"nats_jetstream" yaml:"nats_jetstream" toml:"nats_jetstream"`
	// RedisStream allows defining options for consumer of redis_stream type.
	RedisStream RedisStreamConsumerConfig `mapstructure:"redis_stream" json:"redis_stream" envconfig:"redis_stream" yaml:"redis_stream" toml:"redis_stream"`
	// GooglePubSub allows defining options for consumer of google_pub_sub type.
	GooglePubSub GooglePubSubConsumerConfig `mapstructure:"google_pub_sub" json:"google_pub_sub" envconfig:"google_pub_sub" yaml:"google_pub_sub" toml:"google_pub_sub"`
	// AwsSqs allows defining options for consumer of aws_sqs type.
	AwsSqs AwsSqsConsumerConfig `mapstructure:"aws_sqs" json:"aws_sqs" envconfig:"aws_sqs" yaml:"aws_sqs" toml:"aws_sqs"`
	// AzureServiceBus allows defining options for consumer of azure_service_bus type.
	AzureServiceBus AzureServiceBusConsumerConfig `mapstructure:"azure_service_bus" json:"azure_service_bus" envconfig:"azure_service_bus" yaml:"azure_service_bus" toml:"azure_service_bus"`
}

func decodeToNamedSlice(value string, target interface{}) error {
	targetVal := reflect.ValueOf(target)
	if targetVal.Kind() != reflect.Ptr || targetVal.Elem().Kind() != reflect.Slice {
		return fmt.Errorf("target must be a pointer to a slice")
	}
	targetSlice := targetVal.Elem()
	elemType := targetSlice.Type().Elem()

	if value == "" {
		// If the value is empty, leave the slice as it is.
		return nil
	}
	if strings.HasPrefix(value, "[") && strings.HasSuffix(value, "]") {
		// Unmarshal JSON array into a temporary slice
		if err := json.Unmarshal([]byte(value), target); err != nil {
			return fmt.Errorf("failed to unmarshal JSON array: %w", err)
		}
	} else {
		// Parse space-separated values
		for _, item := range strings.Split(value, " ") {
			elem := reflect.New(elemType).Elem()
			if elem.Kind() == reflect.Struct {
				field := elem.FieldByName("Name")
				if field.IsValid() && field.Kind() == reflect.String {
					field.SetString(item)
				}
			}
			targetSlice.Set(reflect.Append(targetSlice, elem))
		}
	}
	return nil
}

type Consumers []Consumer

// Decode to implement the envconfig.Decoder interface
func (d *Consumers) Decode(value string) error {
	return decodeToNamedSlice(value, d)
}

// PostgresConsumerConfig is a configuration for Postgres async outbox table consumer.
type PostgresConsumerConfig struct {
	DSN                          string    `mapstructure:"dsn" json:"dsn" envconfig:"dsn" yaml:"dsn" toml:"dsn"`
	OutboxTableName              string    `mapstructure:"outbox_table_name" json:"outbox_table_name" envconfig:"outbox_table_name" yaml:"outbox_table_name" toml:"outbox_table_name"`
	NumPartitions                int       `mapstructure:"num_partitions" json:"num_partitions" envconfig:"num_partitions" default:"1" yaml:"num_partitions" toml:"num_partitions"`
	PartitionSelectLimit         int       `mapstructure:"partition_select_limit" json:"partition_select_limit" envconfig:"partition_select_limit" default:"100" yaml:"partition_select_limit" toml:"partition_select_limit"`
	PartitionPollInterval        Duration  `mapstructure:"partition_poll_interval" json:"partition_poll_interval" envconfig:"partition_poll_interval" default:"300ms" yaml:"partition_poll_interval" toml:"partition_poll_interval"`
	PartitionNotificationChannel string    `mapstructure:"partition_notification_channel" json:"partition_notification_channel" envconfig:"partition_notification_channel" yaml:"partition_notification_channel" toml:"partition_notification_channel"`
	TLS                          TLSConfig `mapstructure:"tls" json:"tls" envconfig:"tls" yaml:"tls" toml:"tls"`
	// UseTryLock when enabled tells Centrifugo to use pg_try_advisory_xact_lock instead of pg_advisory_xact_lock.
	UseTryLock bool `mapstructure:"use_try_lock" json:"use_try_lock" envconfig:"use_try_lock" default:"false" yaml:"use_try_lock" toml:"use_try_lock"`
}

func (c PostgresConsumerConfig) Validate() error {
	if c.DSN == "" {
		return errors.New("no Postgres DSN provided")
	}
	if c.OutboxTableName == "" {
		return errors.New("no Postgres outbox table name provided")
	}
	return nil
}

// KafkaConsumerConfig is a configuration for Kafka async consumer.
type KafkaConsumerConfig struct {
	Brokers        []string `mapstructure:"brokers" json:"brokers" envconfig:"brokers" yaml:"brokers" toml:"brokers"`
	Topics         []string `mapstructure:"topics" json:"topics" envconfig:"topics" yaml:"topics" toml:"topics"`
	ConsumerGroup  string   `mapstructure:"consumer_group" json:"consumer_group" envconfig:"consumer_group" yaml:"consumer_group" toml:"consumer_group"`
	MaxPollRecords int      `mapstructure:"max_poll_records" json:"max_poll_records" envconfig:"max_poll_records" default:"100" yaml:"max_poll_records" toml:"max_poll_records"`
	// FetchMaxBytes is the maximum number of bytes to fetch from Kafka in a single request.
	// If not set the default 50MB is used.
	FetchMaxBytes int32 `mapstructure:"fetch_max_bytes" json:"fetch_max_bytes" envconfig:"fetch_max_bytes" yaml:"fetch_max_bytes" toml:"fetch_max_bytes"`
	// FetchMaxWait is the maximum time to wait for records when polling.
	// If not set, defaults to 500ms.
	FetchMaxWait Duration `mapstructure:"fetch_max_wait" json:"fetch_max_wait" envconfig:"fetch_max_wait" default:"500ms" yaml:"fetch_max_wait" toml:"fetch_max_wait"`
	// PartitionQueueMaxSize is the maximum number of items in partition queue before pausing consuming from a partition.
	// The actual queue size may exceed this value on `max_poll_records`, so this acts more like a threshold.
	// If zero, pausing is done on every poll. If set, pausing only happens when queue size exceeds this threshold.
	PartitionQueueMaxSize int `mapstructure:"partition_queue_max_size" json:"partition_queue_max_size" envconfig:"partition_queue_max_size" default:"1000" yaml:"partition_queue_max_size" toml:"partition_queue_max_size"`

	// TLS for the connection to Kafka.
	TLS TLSConfig `mapstructure:"tls" json:"tls" envconfig:"tls" yaml:"tls" toml:"tls"`

	// SASLMechanism when not empty enables SASL auth.
	SASLMechanism string `mapstructure:"sasl_mechanism" json:"sasl_mechanism" envconfig:"sasl_mechanism" yaml:"sasl_mechanism" toml:"sasl_mechanism"`
	SASLUser      string `mapstructure:"sasl_user" json:"sasl_user" envconfig:"sasl_user" yaml:"sasl_user" toml:"sasl_user"`
	SASLPassword  string `mapstructure:"sasl_password" json:"sasl_password" envconfig:"sasl_password" yaml:"sasl_password" toml:"sasl_password"`

<<<<<<< HEAD
	// PartitionBufferSize is the size of the buffer for each partition consumer.
	// This is the number of records that can be buffered before the consumer
	// will pause fetching records from Kafka. By default, this is 16.
	PartitionBufferSize int `mapstructure:"partition_buffer_size" json:"partition_buffer_size" envconfig:"partition_buffer_size" default:"16" yaml:"partition_buffer_size" toml:"partition_buffer_size"`

	// FetchMaxBytes is the maximum number of bytes to fetch from Kafka in a single request.
	// If not set the default 50MB is used.
	FetchMaxBytes int32 `mapstructure:"fetch_max_bytes" json:"fetch_max_bytes" envconfig:"fetch_max_bytes" yaml:"fetch_max_bytes" toml:"fetch_max_bytes"`

	// FetchReadUncommitted is a flag to enable reading uncommitted messages from Kafka. By default, this is false and Centrifugo uses ReadCommitted mode.
	FetchReadUncommitted bool `mapstructure:"fetch_read_uncommitted" json:"fetch_read_uncommitted" envconfig:"fetch_read_uncommitted" default:"false" yaml:"fetch_read_uncommitted" toml:"fetch_read_uncommitted"`

=======
>>>>>>> 62f8aa59
	// MethodHeader is a header name to extract method name from Kafka message.
	// If provided in message, then payload must be just a serialized API request object.
	MethodHeader string `mapstructure:"method_header" default:"centrifugo-method" json:"method_header" envconfig:"method_header" yaml:"method_header" toml:"method_header"`

	// PublicationDataMode is a configuration for the mode where message payload already
	// contains data ready to publish into channels, instead of API command.
	PublicationDataMode KafkaPublicationDataModeConfig `mapstructure:"publication_data_mode" json:"publication_data_mode" envconfig:"publication_data_mode" yaml:"publication_data_mode" toml:"publication_data_mode"`
}

func (c KafkaConsumerConfig) Validate() error {
	if len(c.Brokers) == 0 {
		return errors.New("no Kafka brokers provided")
	}
	if len(c.Topics) == 0 {
		return errors.New("no Kafka topics provided")
	}
	if c.ConsumerGroup == "" {
		return errors.New("no Kafka consumer group provided")
	}
	if c.PublicationDataMode.Enabled && c.PublicationDataMode.ChannelsHeader == "" {
		return errors.New("no Kafka channels_header_name provided for publication data mode")
	}
	return nil
}

// KafkaPublicationDataModeConfig is a configuration for Kafka publication data mode.
// In this mode we expect Kafka message payload to contain data ready to publish into
// channels, instead of API command. All other fields used to build channel Publication
// can be passed in Kafka message headers – thus it's possible to integrate existing
// topics with Centrifugo.
type KafkaPublicationDataModeConfig struct {
	// Enabled enables Kafka publication data mode for the Kafka consumer.
	Enabled bool `mapstructure:"enabled" json:"enabled" envconfig:"enabled" yaml:"enabled" toml:"enabled"`
	// ChannelsHeader is a header name to extract channels to publish data into
	// (channels must be comma-separated). Ex. of value: "channel1,channel2".
	ChannelsHeader string `mapstructure:"channels_header" default:"centrifugo-channels" json:"channels_header" envconfig:"channels_header" yaml:"channels_header" toml:"channels_header"`
	// IdempotencyKeyHeader is a header name to extract Publication idempotency key from
	// Kafka message. See https://centrifugal.dev/docs/server/server_api#publishrequest.
	IdempotencyKeyHeader string `mapstructure:"idempotency_key_header" default:"centrifugo-idempotency-key" json:"idempotency_key_header" envconfig:"idempotency_key_header" yaml:"idempotency_key_header" toml:"idempotency_key_header"`
	// DeltaHeader is a header name to extract Publication delta flag from Kafka message
	// which tells Centrifugo whether to use delta compression for message or not.
	// See https://centrifugal.dev/docs/server/delta_compression and
	// https://centrifugal.dev/docs/server/server_api#publishrequest.
	DeltaHeader string `mapstructure:"delta_header" default:"centrifugo-delta" json:"delta_header" envconfig:"delta_header" yaml:"delta_header" toml:"delta_header"`
	// VersionHeader is a header name to extract Publication version from Kafka message.
	VersionHeader string `mapstructure:"version_header" default:"centrifugo-version" json:"version_header" envconfig:"version_header" yaml:"version_header" toml:"version_header"`
	// VersionEpochHeader is a header name to extract Publication version epoch from Kafka message.
	VersionEpochHeader string `mapstructure:"version_epoch_header" default:"centrifugo-version-epoch" json:"version_epoch_header" envconfig:"version_epoch_header" yaml:"version_epoch_header" toml:"version_epoch_header"`
	// TagsHeaderPrefix is a prefix for headers that contain tags to attach to Publication.
	TagsHeaderPrefix string `mapstructure:"tags_header_prefix" default:"centrifugo-tag-" json:"tags_header_prefix" envconfig:"tags_header_prefix" yaml:"tags_header_prefix" toml:"tags_header_prefix"`
}

// RedisStreamPublicationDataModeConfig holds configuration for publication data mode.
type RedisStreamPublicationDataModeConfig struct {
	// Enabled toggles publication data mode.
	Enabled bool `mapstructure:"enabled" json:"enabled" yaml:"enabled" toml:"enabled"`
	// ChannelsValue is used to extract channels to publish data into (channels must be comma-separated).
	ChannelsValue string `mapstructure:"channels_value" default:"centrifugo-channels" json:"channels_value" yaml:"channels_value" toml:"channels_value"`
	// IdempotencyKeyValue is used to extract Publication idempotency key from Redis Stream message.
	IdempotencyKeyValue string `mapstructure:"idempotency_key_value" default:"centrifugo-idempotency-key" json:"idempotency_key_value" yaml:"idempotency_key_value" toml:"idempotency_key_value"`
	// DeltaValue is used to extract Publication delta flag from Redis Stream message.
	DeltaValue string `mapstructure:"delta_value" json:"delta_value" default:"centrifugo-delta" yaml:"delta_value" toml:"delta_value"`
	// VersionValue is used to extract Publication version from Redis Stream message.
	VersionValue string `mapstructure:"version_value" default:"centrifugo-version" json:"version_value" yaml:"version_value" toml:"version_value"`
	// VersionEpochValue is used to extract Publication version epoch from Redis Stream message.
	VersionEpochValue string `mapstructure:"version_epoch_value" default:"centrifugo-version-epoch" json:"version_epoch_value" yaml:"version_epoch_value" toml:"version_epoch_value"`
	// TagsValuePrefix is used to extract Publication tags from Redis Stream message.
	TagsValuePrefix string `mapstructure:"tags_value_prefix" default:"centrifugo-tag-" json:"tags_value_prefix" yaml:"tags_value_prefix" toml:"tags_value_prefix"`
}

// RedisStreamConsumerConfig holds configuration for the Redis Streams consumer.
type RedisStreamConsumerConfig struct {
	Redis `mapstructure:",squash" yaml:",inline"`
	// Streams to consume.
	Streams []string `mapstructure:"streams" json:"streams" yaml:"streams" toml:"streams"`
	// ConsumerGroup name to use.
	ConsumerGroup string `mapstructure:"consumer_group" json:"consumer_group" yaml:"consumer_group" toml:"consumer_group"`
	// VisibilityTimeout is the time to wait for a message to be processed before it is re-queued.
	VisibilityTimeout Duration `mapstructure:"visibility_timeout" default:"30s" json:"visibility_timeout" yaml:"visibility_timeout" toml:"visibility_timeout"`
	// NumWorkers is the number of message workers to use for processing for each stream.
	NumWorkers int `mapstructure:"num_workers" default:"1" json:"num_workers" yaml:"num_workers" toml:"num_workers"`
	// PayloadValue is used to extract data from Redis Stream message.
	PayloadValue string `mapstructure:"payload_value" default:"payload" json:"payload_value" yaml:"payload_value" toml:"payload_value"`
	// MethodValue is used to extract a method for command messages.
	// If provided in message, then payload must be just a serialized API request object.
	MethodValue string `mapstructure:"method_value" default:"method" json:"method_value" yaml:"method_value" toml:"method_value"`
	// PublicationDataMode configures publication data mode.
	PublicationDataMode RedisStreamPublicationDataModeConfig `mapstructure:"publication_data_mode" json:"publication_data_mode" yaml:"publication_data_mode" toml:"publication_data_mode"`
}

// Validate validates required fields in the config.
func (c RedisStreamConsumerConfig) Validate() error {
	if len(c.Redis.Address) == 0 {
		return errors.New("redis address is required")
	}
	if len(c.Streams) == 0 {
		return errors.New("streams can't be empty")
	}
	if c.ConsumerGroup == "" {
		return errors.New("consumer_group is required")
	}
	if c.PublicationDataMode.Enabled && c.PublicationDataMode.ChannelsValue == "" {
		return errors.New("channels_value is required when publication data mode is enabled")
	}
	return nil
}

// NatsJetStreamConsumerConfig holds configuration for the NATS JetStream consumer.
type NatsJetStreamConsumerConfig struct {
	// URL is the address of the NATS server.
	URL string `mapstructure:"url" default:"nats://127.0.0.1:4222" json:"url" toml:"url" yaml:"url"`
	// CredentialsFile is the path to a NATS credentials file used for authentication (nats.UserCredentials).
	// If provided, it overrides username/password and token.
	CredentialsFile string `mapstructure:"credentials_file" json:"credentials_file" toml:"credentials_file" yaml:"credentials_file"`
	// Username is used for basic authentication (along with Password) if CredentialsFile is not provided.
	Username string `mapstructure:"username" json:"username" toml:"username" yaml:"username"`
	// Password is used with Username for basic authentication.
	Password string `mapstructure:"password" json:"password" toml:"password" yaml:"password"`
	// Token is an alternative authentication mechanism if CredentialsFile and Username are not provided.
	Token string `mapstructure:"token" json:"token" toml:"token" yaml:"token"`
	// StreamName is the name of the NATS JetStream stream to use.
	StreamName string `mapstructure:"stream_name" json:"stream_name" toml:"stream_name" yaml:"stream_name"`
	// Subjects is the list of NATS subjects (topics) to filter.
	Subjects []string `mapstructure:"subjects" json:"subjects" toml:"subjects" yaml:"subjects"`
	// DurableConsumerName sets the name of the durable JetStream consumer to use.
	DurableConsumerName string `mapstructure:"durable_consumer_name" json:"durable_consumer_name" toml:"durable_consumer_name" yaml:"durable_consumer_name"`
	// DeliverPolicy is the NATS JetStream delivery policy for the consumer. By default, it is set to "new". Possible values: `new`, `all`.
	DeliverPolicy string `mapstructure:"deliver_policy" default:"new" json:"deliver_policy" toml:"deliver_policy" yaml:"deliver_policy"`
	// MaxAckPending is the maximum number of unacknowledged messages that can be pending for the consumer.
	MaxAckPending int `mapstructure:"max_ack_pending" default:"100" json:"max_ack_pending" toml:"max_ack_pending" yaml:"max_ack_pending"`
	// MethodHeader is the NATS message header used to extract the method name for dispatching commands.
	// If provided in message, then payload must be just a serialized API request object.
	MethodHeader string `mapstructure:"method_header" default:"centrifugo-method" json:"method_header" toml:"method_header" yaml:"method_header"`
	// PublicationDataMode configures extraction of pre-formatted publication data from message headers.
	PublicationDataMode NatsJetStreamPublicationDataModeConfig `mapstructure:"publication_data_mode" json:"publication_data_mode" toml:"publication_data_mode" yaml:"publication_data_mode"`
	// TLS is the configuration for TLS.
	TLS TLSConfig `mapstructure:"tls" json:"tls" toml:"tls" yaml:"tls"`
}

// NatsJetStreamPublicationDataModeConfig holds settings for publication data mode.
type NatsJetStreamPublicationDataModeConfig struct {
	// Enabled toggles publication data mode.
	Enabled bool `mapstructure:"enabled" json:"enabled" toml:"enabled" yaml:"enabled"`
	// ChannelsHeader is the name of the header that contains comma-separated channel names.
	ChannelsHeader string `mapstructure:"channels_header" default:"centrifugo-channels" json:"channels_header" toml:"channels_header" yaml:"channels_header"`
	// IdempotencyKeyHeader is the name of the header that contains an idempotency key for deduplication.
	IdempotencyKeyHeader string `mapstructure:"idempotency_key_header" default:"centrifugo-idempotency-key"  json:"idempotency_key_header" toml:"idempotency_key_header" yaml:"idempotency_key_header"`
	// DeltaHeader is the name of the header indicating whether the message represents a delta (partial update).
	DeltaHeader string `mapstructure:"delta_header" default:"centrifugo-delta" json:"delta_header" toml:"delta_header" yaml:"delta_header"`
	// VersionHeader is the name of the header that contains the version of the message.
	VersionHeader string `mapstructure:"version_header" default:"centrifugo-version" json:"version_header" toml:"version_header" yaml:"version_header"`
	// VersionEpochHeader is the name of the header that contains the version epoch of the message.
	VersionEpochHeader string `mapstructure:"version_epoch_header" default:"centrifugo-version-epoch" json:"version_epoch_header" toml:"version_epoch_header" yaml:"version_epoch_header"`
	// TagsHeaderPrefix is the prefix used to extract dynamic tags from message headers.
	TagsHeaderPrefix string `mapstructure:"tags_header_prefix" default:"centrifugo-tag-" json:"tags_header_prefix" toml:"tags_header_prefix" yaml:"tags_header_prefix"`
}

// Validate validates the required fields.
func (cfg NatsJetStreamConsumerConfig) Validate() error {
	if cfg.URL == "" {
		return errors.New("url is required")
	}
	if cfg.StreamName == "" {
		return errors.New("stream_name is required")
	}
	if cfg.DurableConsumerName == "" {
		return errors.New("durable_consumer_name is required for consumer")
	}
	if cfg.DeliverPolicy != "new" && cfg.DeliverPolicy != "all" {
		return errors.New("deliver_policy must be either 'new' or 'all'")
	}
	if cfg.PublicationDataMode.Enabled && cfg.PublicationDataMode.ChannelsHeader == "" {
		return errors.New("channels_header is required for publication data mode")
	}
	return nil
}

// GooglePubSubConsumerConfig is a configuration for the Google Pub/Sub consumer.
type GooglePubSubConsumerConfig struct {
	// Google Cloud project ID.
	ProjectID string `mapstructure:"project_id" json:"project_id" envconfig:"project_id" yaml:"project_id" toml:"project_id"`
	// Subscriptions is the list of Pub/Sub subscription ids to consume from.
	Subscriptions []string `mapstructure:"subscriptions" json:"subscriptions" envconfig:"subscriptions" yaml:"subscriptions" toml:"subscriptions"`
	// MaxOutstandingMessages controls the maximum number of unprocessed messages.
	MaxOutstandingMessages int `mapstructure:"max_outstanding_messages" default:"100" json:"max_outstanding_messages" envconfig:"max_outstanding_messages" yaml:"max_outstanding_messages" toml:"max_outstanding_messages"`
	// MaxOutstandingBytes controls the maximum number of unprocessed bytes.
	MaxOutstandingBytes int `mapstructure:"max_outstanding_bytes" default:"1000000" json:"max_outstanding_bytes" envconfig:"max_outstanding_bytes" yaml:"max_outstanding_bytes" toml:"max_outstanding_bytes"`
	// AuthMechanism specifies which authentication mechanism to use:
	// "default", "service_account".
	AuthMechanism string `mapstructure:"auth_mechanism" json:"auth_mechanism" envconfig:"auth_mechanism" yaml:"auth_mechanism" toml:"auth_mechanism"`
	// CredentialsFile is the path to the service account JSON file if required.
	CredentialsFile string `mapstructure:"credentials_file" json:"credentials_file" envconfig:"credentials_file" yaml:"credentials_file" toml:"credentials_file"`
	// MethodAttribute is an attribute name to extract a method name from the message.
	// If provided in message, then payload must be just a serialized API request object.
	MethodAttribute string `mapstructure:"method_attribute" default:"centrifugo-method" json:"method_attribute" envconfig:"method_attribute" yaml:"method_attribute" toml:"method_attribute"`
	// PublicationDataMode holds settings for the mode where message payload already contains data
	// ready to publish into channels.
	PublicationDataMode GooglePubSubPublicationDataModeConfig `mapstructure:"publication_data_mode" json:"publication_data_mode" envconfig:"publication_data_mode" yaml:"publication_data_mode" toml:"publication_data_mode"`
}

// GooglePubSubPublicationDataModeConfig is the configuration for the publication data mode.
type GooglePubSubPublicationDataModeConfig struct {
	// Enabled enables publication data mode.
	Enabled bool `mapstructure:"enabled" json:"enabled" envconfig:"enabled" yaml:"enabled" toml:"enabled"`
	// ChannelsAttribute is the attribute name containing comma-separated channel names.
	ChannelsAttribute string `mapstructure:"channels_attribute" default:"centrifugo-channels" json:"channels_attribute" envconfig:"channels_attribute" yaml:"channels_attribute" toml:"channels_attribute"`
	// IdempotencyKeyAttribute is the attribute name for an idempotency key.
	IdempotencyKeyAttribute string `mapstructure:"idempotency_key_attribute" default:"centrifugo-idempotency-key" json:"idempotency_key_attribute" envconfig:"idempotency_key_attribute" yaml:"idempotency_key_attribute" toml:"idempotency_key_attribute"`
	// DeltaAttribute is the attribute name for a delta flag.
	DeltaAttribute string `mapstructure:"delta_attribute" default:"centrifugo-delta" json:"delta_attribute" envconfig:"delta_attribute" yaml:"delta_attribute" toml:"delta_attribute"`
	// VersionAttribute is the attribute name for a version.
	VersionAttribute string `mapstructure:"version_attribute" default:"centrifugo-version" json:"version_attribute" envconfig:"version_attribute" yaml:"version_attribute" toml:"version_attribute"`
	// VersionEpochAttribute is the attribute name for a version epoch.
	VersionEpochAttribute string `mapstructure:"version_epoch_attribute" default:"centrifugo-version-epoch" json:"version_epoch_attribute" envconfig:"version_epoch_attribute" yaml:"version_epoch_attribute" toml:"version_epoch_attribute"`
	// TagsAttributePrefix is the prefix for attributes containing tags.
	TagsAttributePrefix string `mapstructure:"tags_attribute_prefix" default:"centrifugo-tag-" json:"tags_attribute_prefix" envconfig:"tags_attribute_prefix" yaml:"tags_attribute_prefix" toml:"tags_attribute_prefix"`
}

// Validate ensures required fields are set.
func (c GooglePubSubConsumerConfig) Validate() error {
	if c.ProjectID == "" {
		return errors.New("project_id is required")
	}
	if len(c.Subscriptions) == 0 {
		return errors.New("at least one subscription ID is required")
	}
	if c.PublicationDataMode.Enabled && c.PublicationDataMode.ChannelsAttribute == "" {
		return errors.New("channels_attribute is required for publication data mode")
	}
	return nil
}

// AzureServiceBusPublicationDataModeConfig holds configuration for publication data mode,
// where the incoming message payload is already structured for downstream publication.
type AzureServiceBusPublicationDataModeConfig struct {
	// Enabled toggles the publication data mode.
	Enabled bool `mapstructure:"enabled" json:"enabled" yaml:"enabled" toml:"enabled"`
	// ChannelsProperty is the name of the message property that contains the list of target channels.
	ChannelsProperty string `mapstructure:"channels_property" default:"centrifugo-channels" json:"channels_property" yaml:"channels_property" toml:"channels_property"`
	// IdempotencyKeyProperty is the property that holds an idempotency key for deduplication.
	IdempotencyKeyProperty string `mapstructure:"idempotency_key_property" default:"centrifugo-idempotency-key" json:"idempotency_key_property" yaml:"idempotency_key_property" toml:"idempotency_key_property"`
	// DeltaProperty is the property that represents changes or deltas in the payload.
	DeltaProperty string `mapstructure:"delta_property" default:"centrifugo-delta" json:"delta_property" yaml:"delta_property" toml:"delta_property"`
	// VersionProperty is the property that holds the version of the message.
	VersionProperty string `mapstructure:"version_property" default:"centrifugo-version" json:"version_property" yaml:"version_property" toml:"version_property"`
	// VersionEpochProperty is the property that holds the version epoch of the message.
	VersionEpochProperty string `mapstructure:"version_epoch_property" default:"centrifugo-version-epoch" json:"version_epoch_property" yaml:"version_epoch_property" toml:"version_epoch_property"`
	// TagsPropertyPrefix defines the prefix used to extract dynamic tags from message properties.
	TagsPropertyPrefix string `mapstructure:"tags_property_prefix" default:"centrifugo-tag-" json:"tags_property_prefix" yaml:"tags_property_prefix" toml:"tags_property_prefix"`
}

// AzureServiceBusConsumerConfig holds configuration for the Azure Service Bus consumer.
type AzureServiceBusConsumerConfig struct {
	// ConnectionString is the full connection string used for connection-string–based authentication.
	ConnectionString string `mapstructure:"connection_string" json:"connection_string" yaml:"connection_string" toml:"connection_string"`
	// UseAzureIdentity toggles Azure Identity (AAD) authentication instead of connection strings.
	UseAzureIdentity bool `mapstructure:"use_azure_identity" json:"use_azure_identity" yaml:"use_azure_identity" toml:"use_azure_identity"`
	// FullyQualifiedNamespace is the Service Bus namespace, e.g. "your-namespace.servicebus.windows.net".
	FullyQualifiedNamespace string `mapstructure:"fully_qualified_namespace" json:"fully_qualified_namespace" yaml:"fully_qualified_namespace" toml:"fully_qualified_namespace"`
	// TenantID is the Azure Active Directory tenant ID used with Azure Identity.
	TenantID string `mapstructure:"tenant_id" json:"tenant_id" yaml:"tenant_id" toml:"tenant_id"`
	// ClientID is the Azure AD application (client) ID used for authentication.
	ClientID string `mapstructure:"client_id" json:"client_id" yaml:"client_id" toml:"client_id"`
	// ClientSecret is the secret associated with the Azure AD application.
	ClientSecret string `mapstructure:"client_secret" json:"client_secret" yaml:"client_secret" toml:"client_secret"`
	// Queues is the list of the Azure Service Bus queues to consume from.
	Queues []string `mapstructure:"queues" json:"queues" yaml:"queues" toml:"queues"`
	// UseSessions enables session-aware message handling.
	// All messages must include a SessionID; messages within the same session will be processed in order.
	UseSessions bool `mapstructure:"use_sessions" json:"use_sessions" yaml:"use_sessions" toml:"use_sessions"`
	// MaxConcurrentCalls controls the maximum number of messages processed concurrently.
	MaxConcurrentCalls int `mapstructure:"max_concurrent_calls" default:"1" json:"max_concurrent_calls" yaml:"max_concurrent_calls" toml:"max_concurrent_calls"`
	// MaxReceiveMessages sets the batch size when receiving messages from the queue.
	MaxReceiveMessages int `mapstructure:"max_receive_messages" default:"1" json:"max_receive_messages" yaml:"max_receive_messages" toml:"max_receive_messages"`
	// MethodProperty is the name of the message property used to extract the method (for API command).
	// If provided in message, then payload must be just a serialized API request object.
	MethodProperty string `mapstructure:"method_property" default:"centrifugo-method" json:"method_property" yaml:"method_property" toml:"method_property"`
	// PublicationDataMode configures how structured publication-ready data is extracted from the message.
	PublicationDataMode AzureServiceBusPublicationDataModeConfig `mapstructure:"publication_data_mode" json:"publication_data_mode" yaml:"publication_data_mode" toml:"publication_data_mode"`
}

// Validate checks that required fields are set.
func (c AzureServiceBusConsumerConfig) Validate() error {
	if c.UseAzureIdentity {
		if c.FullyQualifiedNamespace == "" || c.TenantID == "" || c.ClientID == "" || c.ClientSecret == "" {
			return errors.New("when using Azure Identity, fully_qualified_namespace, tenant_id, client_id and client_secret are required")
		}
	} else {
		if c.ConnectionString == "" {
			return errors.New("connection_string is required when not using Azure Identity")
		}
	}
	if len(c.Queues) == 0 {
		return errors.New("at least one queue path is required")
	}
	if c.PublicationDataMode.Enabled && c.PublicationDataMode.ChannelsProperty == "" {
		return errors.New("channels_property is required for publication data mode")
	}
	return nil
}

// AwsSqsConsumerConfig holds configuration for the AWS consumer.
type AwsSqsConsumerConfig struct {
	// Queues is a list of SQS queue URLs to consume.
	Queues []string `mapstructure:"queues" json:"queues" envconfig:"queues" yaml:"queues" toml:"queues"`
	// SNSEnvelope, when true, expects messages to be wrapped in an SNS envelope – this is required when
	// consuming from SNS topics with SQS subscriptions.
	SNSEnvelope bool `mapstructure:"sns_envelope" json:"sns_envelope" envconfig:"sns_envelope" yaml:"sns_envelope" toml:"sns_envelope"`
	// Region is the AWS region.
	Region string `mapstructure:"region" json:"region" envconfig:"region" yaml:"region" toml:"region"`
	// MaxNumberOfMessages is the maximum number of messages to receive per poll.
	MaxNumberOfMessages int32 `mapstructure:"max_number_of_messages" default:"10" json:"max_number_of_messages" envconfig:"max_number_of_messages" yaml:"max_number_of_messages" toml:"max_number_of_messages"`
	// PollWaitTime is the long-poll wait time. Rounded to seconds internally.
	PollWaitTime Duration `mapstructure:"wait_time_time" json:"wait_time_time" envconfig:"wait_time_time" default:"20s" yaml:"wait_time_time" toml:"wait_time_time"`
	// VisibilityTimeout is the time a message is hidden from other consumers. Rounded to seconds internally.
	VisibilityTimeout Duration `mapstructure:"visibility_timeout" json:"visibility_timeout" envconfig:"visibility_timeout" default:"30s" yaml:"visibility_timeout" toml:"visibility_timeout"`
	// MaxConcurrency defines max concurrency during message batch processing.
	MaxConcurrency int `mapstructure:"max_concurrency" json:"max_concurrency" envconfig:"max_concurrency" default:"1" yaml:"max_concurrency" toml:"max_concurrency"`
	// CredentialsProfile is a shared credentials profile to use.
	CredentialsProfile string `mapstructure:"credentials_profile" json:"credentials_profile" envconfig:"credentials_profile" yaml:"credentials_profile" toml:"credentials_profile"`
	// AssumeRoleARN, if provided, will cause the consumer to assume the given IAM role.
	AssumeRoleARN string `mapstructure:"assume_role_arn" json:"assume_role_arn" envconfig:"assume_role_arn" yaml:"assume_role_arn" toml:"assume_role_arn"`
	// MethodAttribute is the attribute name to extract a method for command messages.
	// If provided in message, then payload must be just a serialized API request object.
	MethodAttribute string `mapstructure:"method_attribute" default:"centrifugo-method" json:"method_attribute" envconfig:"method_attribute" yaml:"method_attribute" toml:"method_attribute"`
	// LocalStackEndpoint if set enables using localstack with provided URL.
	LocalStackEndpoint string `mapstructure:"localstack_endpoint" json:"localstack_endpoint" envconfig:"localstack_endpoint" yaml:"localstack_endpoint" toml:"localstack_endpoint"`
	// PublicationDataMode holds settings for the mode where message payload already contains data
	// ready to publish into channels.
	PublicationDataMode AWSPublicationDataModeConfig `mapstructure:"publication_data_mode" json:"publication_data_mode" envconfig:"publication_data_mode" yaml:"publication_data_mode" toml:"publication_data_mode"`
}

// AWSPublicationDataModeConfig holds configuration for the publication data mode.
type AWSPublicationDataModeConfig struct {
	// Enabled enables publication data mode.
	Enabled bool `mapstructure:"enabled" json:"enabled" envconfig:"enabled" yaml:"enabled" toml:"enabled"`
	// ChannelsAttribute is the attribute name containing comma-separated channel names.
	ChannelsAttribute string `mapstructure:"channels_attribute" default:"centrifugo-channels" json:"channels_attribute" envconfig:"channels_attribute" yaml:"channels_attribute" toml:"channels_attribute"`
	// IdempotencyKeyAttribute is the attribute name for an idempotency key.
	IdempotencyKeyAttribute string `mapstructure:"idempotency_key_attribute" default:"centrifugo-idempotency-key" json:"idempotency_key_attribute" envconfig:"idempotency_key_attribute" yaml:"idempotency_key_attribute" toml:"idempotency_key_attribute"`
	// DeltaAttribute is the attribute name for a delta flag.
	DeltaAttribute string `mapstructure:"delta_attribute" default:"centrifugo-delta" json:"delta_attribute" envconfig:"delta_attribute" yaml:"delta_attribute" toml:"delta_attribute"`
	// VersionAttribute is the attribute name for a version of publication.
	VersionAttribute string `mapstructure:"version_attribute" default:"centrifugo-version" json:"version_attribute" envconfig:"version_attribute" yaml:"version_attribute" toml:"version_attribute"`
	// VersionEpochAttribute is the attribute name for a version epoch of publication.
	VersionEpochAttribute string `mapstructure:"version_epoch_attribute" default:"centrifugo-version-epoch" json:"version_epoch_attribute" envconfig:"version_epoch_attribute" yaml:"version_epoch_attribute" toml:"version_epoch_attribute"`
	// TagsAttributePrefix is the prefix for attributes containing tags.
	TagsAttributePrefix string `mapstructure:"tags_attribute_prefix" default:"centrifugo-tag-" json:"tags_attribute_prefix" envconfig:"tags_attribute_prefix" yaml:"tags_attribute_prefix" toml:"tags_attribute_prefix"`
}

// Validate ensures required fields are set.
func (c AwsSqsConsumerConfig) Validate() error {
	if len(c.Queues) == 0 {
		return errors.New("at least one queue url is required")
	}
	if c.PublicationDataMode.Enabled && c.PublicationDataMode.ChannelsAttribute == "" {
		return errors.New("channels_attribute is required for publication data mode")
	}
	return nil
}<|MERGE_RESOLUTION|>--- conflicted
+++ resolved
@@ -758,6 +758,8 @@
 	// FetchMaxWait is the maximum time to wait for records when polling.
 	// If not set, defaults to 500ms.
 	FetchMaxWait Duration `mapstructure:"fetch_max_wait" json:"fetch_max_wait" envconfig:"fetch_max_wait" default:"500ms" yaml:"fetch_max_wait" toml:"fetch_max_wait"`
+	// FetchReadUncommitted is a flag to enable reading uncommitted messages from Kafka. By default, this is false and Centrifugo uses ReadCommitted mode.
+	FetchReadUncommitted bool `mapstructure:"fetch_read_uncommitted" json:"fetch_read_uncommitted" envconfig:"fetch_read_uncommitted" default:"false" yaml:"fetch_read_uncommitted" toml:"fetch_read_uncommitted"`
 	// PartitionQueueMaxSize is the maximum number of items in partition queue before pausing consuming from a partition.
 	// The actual queue size may exceed this value on `max_poll_records`, so this acts more like a threshold.
 	// If zero, pausing is done on every poll. If set, pausing only happens when queue size exceeds this threshold.
@@ -771,21 +773,6 @@
 	SASLUser      string `mapstructure:"sasl_user" json:"sasl_user" envconfig:"sasl_user" yaml:"sasl_user" toml:"sasl_user"`
 	SASLPassword  string `mapstructure:"sasl_password" json:"sasl_password" envconfig:"sasl_password" yaml:"sasl_password" toml:"sasl_password"`
 
-<<<<<<< HEAD
-	// PartitionBufferSize is the size of the buffer for each partition consumer.
-	// This is the number of records that can be buffered before the consumer
-	// will pause fetching records from Kafka. By default, this is 16.
-	PartitionBufferSize int `mapstructure:"partition_buffer_size" json:"partition_buffer_size" envconfig:"partition_buffer_size" default:"16" yaml:"partition_buffer_size" toml:"partition_buffer_size"`
-
-	// FetchMaxBytes is the maximum number of bytes to fetch from Kafka in a single request.
-	// If not set the default 50MB is used.
-	FetchMaxBytes int32 `mapstructure:"fetch_max_bytes" json:"fetch_max_bytes" envconfig:"fetch_max_bytes" yaml:"fetch_max_bytes" toml:"fetch_max_bytes"`
-
-	// FetchReadUncommitted is a flag to enable reading uncommitted messages from Kafka. By default, this is false and Centrifugo uses ReadCommitted mode.
-	FetchReadUncommitted bool `mapstructure:"fetch_read_uncommitted" json:"fetch_read_uncommitted" envconfig:"fetch_read_uncommitted" default:"false" yaml:"fetch_read_uncommitted" toml:"fetch_read_uncommitted"`
-
-=======
->>>>>>> 62f8aa59
 	// MethodHeader is a header name to extract method name from Kafka message.
 	// If provided in message, then payload must be just a serialized API request object.
 	MethodHeader string `mapstructure:"method_header" default:"centrifugo-method" json:"method_header" envconfig:"method_header" yaml:"method_header" toml:"method_header"`
