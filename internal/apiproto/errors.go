--- conflicted
+++ resolved
@@ -47,7 +47,11 @@
 		Code:    112,
 		Message: "unrecoverable position",
 	}
-<<<<<<< HEAD
+	// ErrorConflict ...
+	ErrorConflict = &Error{
+		Code:    113,
+		Message: "conflict",
+	}
 )
 
 func MapErrorToHTTPCode(err *Error) int {
@@ -84,12 +88,4 @@
 		// In general should be avoided - all new API errors must be explicitly described here.
 		return http.StatusInternalServerError
 	}
-}
-=======
-	// ErrorConflict ...
-	ErrorConflict = &Error{
-		Code:    113,
-		Message: "conflict",
-	}
-)
->>>>>>> 7c694676
+}