package jwtverify

import (
	"crypto/ecdsa"
	"crypto/elliptic"
	"crypto/rand"
	"crypto/rsa"
	"encoding/base64"
	"encoding/binary"
	"encoding/json"
	"errors"
	"net/http"
	"net/http/httptest"
	"reflect"
	"testing"
	"time"

	"github.com/centrifugal/centrifuge"
	"github.com/centrifugal/centrifugo/v3/internal/rule"

	"github.com/cristalhq/jwt/v4"
	"github.com/stretchr/testify/require"
)

// Use https://jwt.io to look at token contents.
//noinspection ALL
const (
	jwtValid            = "eyJ0eXAiOiJKV1QiLCJhbGciOiJIUzI1NiJ9.eyJzdWIiOiIyNjk0IiwiaW5mbyI6eyJmaXJzdF9uYW1lIjoiQWxleGFuZGVyIiwibGFzdF9uYW1lIjoiRW1lbGluIn19.m-TaS80RxkAiP9jH_s_h2NrKS_TDuPxJ8-z6gI7UewI"
	jwtExpired          = "eyJ0eXAiOiJKV1QiLCJhbGciOiJIUzI1NiJ9.eyJzdWIiOiIyNjk0IiwiaW5mbyI6eyJmaXJzdF9uYW1lIjoiQWxleGFuZGVyIiwibGFzdF9uYW1lIjoiRW1lbGluIn0sImV4cCI6MTU4ODM1MTcwNH0.LTc0p5YlrwJcxXPETrjhm9qyYUBKCR5fSROmfCE4TD8"
	jwtNotBefore        = "eyJ0eXAiOiJKV1QiLCJhbGciOiJIUzI1NiJ9.eyJzdWIiOiIyNjk0IiwiaW5mbyI6eyJmaXJzdF9uYW1lIjoiQWxleGFuZGVyIiwibGFzdF9uYW1lIjoiRW1lbGluIn0sImV4cCI6MzE3NjgyMDU3MCwibmJmIjozMTc2ODIwNTYwfQ.gfsQeznFw6g44OEnCTSBW7AkmLy92GBfXL_Bdvzs7vc"
	jwtInvalidSignature = "eyJ0eXAiOiJKV1QiLCJhbGciOiJIUzI1NiJ9.eyJzdWIiOiIyNjk0IiwiaW5mbyI6eyJmaXJzdF9uYW1lIjoiQWxleGFuZGVyIiwibGFzdF9uYW1lIjoiRW1lbGluIn0sImV4cCI6MTU4ODQxOTY5MywibmJmIjoxNTg4NDE4NjkzfQ.05Xj9adbLukdhSJFyiVUEgbxCHTajXuotmalFgYviCo"
	jwtArrayAud         = "eyJ0eXAiOiJKV1QiLCJhbGciOiJIUzI1NiJ9.eyJzdWIiOiIyNjk0IiwiaW5mbyI6eyJmaXJzdF9uYW1lIjoiQWxleGFuZGVyIiwibGFzdF9uYW1lIjoiRW1lbGluIn0sImF1ZCI6WyJmb28iLCJiYXIiXX0.iY4pCPEQwstfNmPkLr7r7DrLZDo42q3E9jMc-TefI6g"
	jwtStringAud        = "eyJ0eXAiOiJKV1QiLCJhbGciOiJIUzI1NiJ9.eyJzdWIiOiIyNjk0IiwiaW5mbyI6eyJmaXJzdF9uYW1lIjoiQWxleGFuZGVyIiwibGFzdF9uYW1lIjoiRW1lbGluIn0sImF1ZCI6ImZvbyJ9.jym6CG5haHME3ZQbb9jlnV1E0hSwwEjZycBZSygRzO0"
)

const nullByte = 0x0

func encodeToString(src []byte) string {
	return base64.RawURLEncoding.EncodeToString(src)
}

func encodeUint64ToString(v uint64) string {
	data := make([]byte, 8)
	binary.BigEndian.PutUint64(data, v)

	i := 0
	for ; i < len(data); i++ {
		if data[i] != nullByte {
			break
		}
	}

	return encodeToString(data[i:])
}

func generateTestRSAKeys(t *testing.T) (*rsa.PrivateKey, *rsa.PublicKey) {
	reader := rand.Reader
	bitSize := 2048
	key, err := rsa.GenerateKey(reader, bitSize)
	require.NoError(t, err)
	return key, &key.PublicKey
}

func generateTestECDSAKeys(t *testing.T) (*ecdsa.PrivateKey, *ecdsa.PublicKey) {
	reader := rand.Reader
	key, err := ecdsa.GenerateKey(elliptic.P256(), reader)
	require.NoError(t, err)
	return key, &key.PublicKey
}

func getRSATokenBuilder(rsaPrivateKey *rsa.PrivateKey, opts ...jwt.BuilderOption) *jwt.Builder {
	var signer jwt.Signer
	if rsaPrivateKey != nil {
		signer, _ = jwt.NewSignerRS(jwt.RS256, rsaPrivateKey)
	} else {
		// For HS we do everything in tests with key `secret`.
		key := []byte(`secret`)
		signer, _ = jwt.NewSignerHS(jwt.HS256, key)
	}
	return jwt.NewBuilder(signer, opts...)
}

func getECDSATokenBuilder(ecdsaPrivateKey *ecdsa.PrivateKey, opts ...jwt.BuilderOption) *jwt.Builder {
	var signer jwt.Signer
	if ecdsaPrivateKey != nil {
		signer, _ = jwt.NewSignerES(jwt.ES256, ecdsaPrivateKey)
	} else {
		// For HS we do everything in tests with key `secret`.
		key := []byte(`secret`)
		signer, _ = jwt.NewSignerHS(jwt.HS256, key)

	}
	return jwt.NewBuilder(signer, opts...)
}

func getRSAConnToken(user string, exp int64, rsaPrivateKey *rsa.PrivateKey, opts ...jwt.BuilderOption) string {
	builder := getRSATokenBuilder(rsaPrivateKey, opts...)
	claims := &ConnectTokenClaims{
		Base64Info: "e30=",
<<<<<<< HEAD
		RegisteredClaims: jwt.RegisteredClaims{
			Subject: user,
=======
		StandardClaims: jwt.StandardClaims{
			Subject:  user,
			Audience: []string{"test"},
			Issuer:   "test",
>>>>>>> 478acb0a
		},
	}
	if exp > 0 {
		claims.ExpiresAt = jwt.NewNumericDate(time.Unix(exp, 0))
	}
	token, err := builder.Build(claims)
	if err != nil {
		panic(err)
	}
	return token.String()
}

func getECDSAConnToken(user string, exp int64, ecdsaPrivateKey *ecdsa.PrivateKey, opts ...jwt.BuilderOption) string {
	builder := getECDSATokenBuilder(ecdsaPrivateKey, opts...)
	claims := &ConnectTokenClaims{
		Base64Info: "e30=",
		RegisteredClaims: jwt.RegisteredClaims{
			Subject: user,
		},
	}
	if exp > 0 {
		claims.ExpiresAt = jwt.NewNumericDate(time.Unix(exp, 0))
	}
	token, err := builder.Build(claims)
	if err != nil {
		panic(err)
	}
	return token.String()
}

func getRSASubscribeToken(channel string, client string, exp int64, rsaPrivateKey *rsa.PrivateKey) string {
	builder := getRSATokenBuilder(rsaPrivateKey)
	claims := &SubscribeTokenClaims{
		SubscribeOptions: SubscribeOptions{
			Base64Info: "e30=",
		},
		Channel:          channel,
		Client:           client,
		RegisteredClaims: jwt.RegisteredClaims{},
	}
	if exp > 0 {
		claims.ExpiresAt = jwt.NewNumericDate(time.Unix(exp, 0))
	}
	token, err := builder.Build(claims)
	if err != nil {
		panic(err)
	}
	return token.String()
}

func getECDSASubscribeToken(channel string, client string, exp int64, ecdsaPrivateKey *ecdsa.PrivateKey) string {
	builder := getECDSATokenBuilder(ecdsaPrivateKey)
	claims := &SubscribeTokenClaims{
		SubscribeOptions: SubscribeOptions{
			Base64Info: "e30=",
		},
		Channel:          channel,
		Client:           client,
		RegisteredClaims: jwt.RegisteredClaims{},
	}
	if exp > 0 {
		claims.ExpiresAt = jwt.NewNumericDate(time.Unix(exp, 0))
	}
	token, err := builder.Build(claims)
	if err != nil {
		panic(err)
	}
	return token.String()
}

func getJWKServer(pubKey *rsa.PublicKey, kty, use, kid string) *httptest.Server {
	return httptest.NewUnstartedServer(http.HandlerFunc(func(w http.ResponseWriter, r *http.Request) {
		resp := map[string]interface{}{
			"keys": []map[string]string{
				{
					"alg": "RS256",
					"kty": kty,
					"use": use,
					"kid": kid,
					"n":   encodeToString(pubKey.N.Bytes()),
					"e":   encodeUint64ToString(uint64(pubKey.E)),
				},
			}}

		w.Header().Set("Content-Type", "application/json")
		_ = json.NewEncoder(w).Encode(resp)
	}))
}

func Test_tokenVerifierJWT_Signer(t *testing.T) {
	_, rsaPubKey := generateTestRSAKeys(t)
	_, ecdsaPubKey := generateTestECDSAKeys(t)
	signer, err := newAlgorithms("secret", rsaPubKey, ecdsaPubKey)
	require.NoError(t, err)
	require.NotNil(t, signer)
}

func Test_tokenVerifierJWT_Valid(t *testing.T) {
	ruleConfig := rule.DefaultConfig
	ruleContainer := rule.NewContainer(ruleConfig)
	verifier := NewTokenVerifierJWT(VerifierConfig{"secret", nil, nil, "", "", ""}, ruleContainer)
	ct, err := verifier.VerifyConnectToken(jwtValid)
	require.NoError(t, err)
	require.Equal(t, "2694", ct.UserID)
	require.NotNil(t, ct.Info)
	require.Equal(t, `{"first_name":"Alexander","last_name":"Emelin"}`, string(ct.Info))
}

func Test_tokenVerifierJWT_Audience(t *testing.T) {
	ruleConfig := rule.DefaultConfig
	ruleContainer := rule.NewContainer(ruleConfig)
	verifier := NewTokenVerifierJWT(VerifierConfig{"secret", nil, nil, "", "test2", ""}, ruleContainer)

	// Token without aud.
	_, err := verifier.VerifyConnectToken(jwtValid)
	require.ErrorIs(t, err, ErrInvalidToken)

	// Generate token with aud.
	token := getRSAConnToken("user", time.Now().Add(time.Hour).Unix(), nil)

	// Verifier with audience which does not match aud in token.
	verifier = NewTokenVerifierJWT(VerifierConfig{"secret", nil, nil, "", "test2", ""}, ruleContainer)
	_, err = verifier.VerifyConnectToken(token)
	require.ErrorIs(t, err, ErrInvalidToken)

	// Verifier with token audience.
	verifier = NewTokenVerifierJWT(VerifierConfig{"secret", nil, nil, "", "test", ""}, ruleContainer)
	_, err = verifier.VerifyConnectToken(token)
	require.NoError(t, err)
}

func Test_tokenVerifierJWT_Issuer(t *testing.T) {
	ruleConfig := rule.DefaultConfig
	ruleContainer := rule.NewContainer(ruleConfig)
	verifier := NewTokenVerifierJWT(VerifierConfig{"secret", nil, nil, "", "", "test2"}, ruleContainer)

	// Token without iss.
	_, err := verifier.VerifyConnectToken(jwtValid)
	require.ErrorIs(t, err, ErrInvalidToken)

	// Generate token with iss.
	token := getRSAConnToken("user", time.Now().Add(time.Hour).Unix(), nil)

	// Verifier with issuer which does not match token iss.
	verifier = NewTokenVerifierJWT(VerifierConfig{"secret", nil, nil, "", "", "test2"}, ruleContainer)
	_, err = verifier.VerifyConnectToken(token)
	require.ErrorIs(t, err, ErrInvalidToken)

	// Verifier with token issuer.
	verifier = NewTokenVerifierJWT(VerifierConfig{"secret", nil, nil, "", "", "test"}, ruleContainer)
	_, err = verifier.VerifyConnectToken(token)
	require.NoError(t, err)
}

func Test_tokenVerifierJWT_Expired(t *testing.T) {
	ruleConfig := rule.DefaultConfig
	ruleContainer := rule.NewContainer(ruleConfig)
	verifier := NewTokenVerifierJWT(VerifierConfig{"secret", nil, nil, "", "", ""}, ruleContainer)
	_, err := verifier.VerifyConnectToken(jwtExpired)
	require.Error(t, err)
	require.Equal(t, ErrTokenExpired, err)
}

func Test_tokenVerifierJWT_DisabledAlgorithm(t *testing.T) {
	ruleConfig := rule.DefaultConfig
	ruleContainer := rule.NewContainer(ruleConfig)
	verifier := NewTokenVerifierJWT(VerifierConfig{"", nil, nil, "", "", ""}, ruleContainer)
	_, err := verifier.VerifyConnectToken(jwtExpired)
	require.Error(t, err)
	require.True(t, errors.Is(err, ErrInvalidToken), err.Error())
}

func Test_tokenVerifierJWT_InvalidSignature(t *testing.T) {
	ruleConfig := rule.DefaultConfig
	ruleContainer := rule.NewContainer(ruleConfig)
	verifier := NewTokenVerifierJWT(VerifierConfig{"secret", nil, nil, "", "", ""}, ruleContainer)
	_, err := verifier.VerifyConnectToken(jwtInvalidSignature)
	require.Error(t, err)
}

func Test_tokenVerifierJWT_WithNotBefore(t *testing.T) {
	ruleConfig := rule.DefaultConfig
	ruleContainer := rule.NewContainer(ruleConfig)
	verifier := NewTokenVerifierJWT(VerifierConfig{"secret", nil, nil, "", "", ""}, ruleContainer)
	_, err := verifier.VerifyConnectToken(jwtNotBefore)
	require.Error(t, err)
}

func Test_tokenVerifierJWT_StringAudience(t *testing.T) {
	ruleConfig := rule.DefaultConfig
	ruleContainer := rule.NewContainer(ruleConfig)
	verifier := NewTokenVerifierJWT(VerifierConfig{"secret", nil, nil, "", "", ""}, ruleContainer)
	ct, err := verifier.VerifyConnectToken(jwtStringAud)
	require.NoError(t, err)
	require.Equal(t, "2694", ct.UserID)
}

func Test_tokenVerifierJWT_ArrayAudience(t *testing.T) {
	ruleConfig := rule.DefaultConfig
	ruleContainer := rule.NewContainer(ruleConfig)
	verifier := NewTokenVerifierJWT(VerifierConfig{"secret", nil, nil, "", "", ""}, ruleContainer)
	ct, err := verifier.VerifyConnectToken(jwtArrayAud)
	require.NoError(t, err)
	require.Equal(t, "2694", ct.UserID)
}

func Test_tokenVerifierJWT_VerifyConnectToken(t *testing.T) {
	type args struct {
		token string
	}

	rsaPrivateKey, rsaPubKey := generateTestRSAKeys(t)
	ecdsaPrivateKey, ecdsaPubKey := generateTestECDSAKeys(t)

	ruleConfig := rule.DefaultConfig
	ruleContainer := rule.NewContainer(ruleConfig)

	verifierJWT := NewTokenVerifierJWT(VerifierConfig{"secret", rsaPubKey, ecdsaPubKey, "", "", ""}, ruleContainer)
	_time := time.Now()
	tests := []struct {
		name     string
		verifier Verifier
		args     args
		want     ConnectToken
		wantErr  bool
		expired  bool
	}{
		{
			name:     "Valid JWT HS",
			verifier: verifierJWT,
			args: args{
				token: getRSAConnToken("user1", _time.Add(24*time.Hour).Unix(), nil),
			},
			want: ConnectToken{
				UserID:   "user1",
				ExpireAt: _time.Add(24 * time.Hour).Unix(),
				Info:     []byte("{}"),
				Subs:     map[string]centrifuge.SubscribeOptions{},
			},
			wantErr: false,
		}, {
			name:     "Valid JWT RS",
			verifier: verifierJWT,
			args: args{
				token: getRSAConnToken("user1", _time.Add(24*time.Hour).Unix(), rsaPrivateKey),
			},
			want: ConnectToken{
				UserID:   "user1",
				ExpireAt: _time.Add(24 * time.Hour).Unix(),
				Info:     []byte("{}"),
				Subs:     map[string]centrifuge.SubscribeOptions{},
			},
			wantErr: false,
		},
		{
			name:     "Valid JWT ES",
			verifier: verifierJWT,
			args: args{
				token: getECDSAConnToken("user1", _time.Add(24*time.Hour).Unix(), ecdsaPrivateKey),
			},
			want: ConnectToken{
				UserID:   "user1",
				ExpireAt: _time.Add(24 * time.Hour).Unix(),
				Info:     []byte("{}"),
				Subs:     map[string]centrifuge.SubscribeOptions{},
			},
			wantErr: false,
		},
		{
			name:     "Invalid JWT",
			verifier: verifierJWT,
			args: args{
				token: "Invalid jwt",
			},
			want:    ConnectToken{},
			wantErr: true,
			expired: false,
		}, {
			name:     "Expired JWT",
			verifier: verifierJWT,
			args: args{
				token: getRSAConnToken("user1", _time.Add(-24*time.Hour).Unix(), nil),
			},
			want:    ConnectToken{},
			wantErr: true,
			expired: true,
		},
	}
	for _, tt := range tests {
		t.Run(tt.name, func(t *testing.T) {
			got, err := tt.verifier.VerifyConnectToken(tt.args.token)
			if tt.wantErr && err == nil {
				t.Errorf("VerifyConnectToken() should return error")
			}
			if !tt.wantErr && err != nil {
				t.Errorf("VerifyConnectToken() should not return error")
			}
			if tt.expired && err != ErrTokenExpired {
				t.Errorf("VerifyConnectToken() should return token expired error")
			}
			require.Equal(t, tt.want, got)
		})
	}
}

func Test_tokenVerifierJWT_VerifyConnectTokenWithJWK(t *testing.T) {
	type token struct {
		user string
		exp  int64
	}

	type jwk struct {
		kty string
		use string
		kid string
	}

	now := time.Now()

	testCases := []struct {
		name    string
		token   token
		jwk     jwk
		want    ConnectToken
		wantErr bool
		expired bool
	}{
		{
			name:  "OK",
			token: token{user: "user1", exp: now.Add(24 * time.Hour).Unix()},
			jwk:   jwk{kty: "RSA", use: "sig", kid: "ok"},
			want: ConnectToken{
				UserID:   "user1",
				ExpireAt: now.Add(24 * time.Hour).Unix(),
				Info:     []byte("{}"),
				Subs:     map[string]centrifuge.SubscribeOptions{},
			},
			wantErr: false,
		},
		{
			name:    "ExpiredToken",
			token:   token{user: "user2", exp: now.Add(-24 * time.Hour).Unix()},
			jwk:     jwk{kty: "RSA", use: "sig", kid: "ok"},
			want:    ConnectToken{},
			wantErr: false,
			expired: true,
		},
		{
			name:    "InvalidKeyUsage",
			token:   token{user: "user3", exp: now.Add(24 * time.Hour).Unix()},
			jwk:     jwk{kty: "RSA", use: "enc", kid: "invalidkeyusage"},
			want:    ConnectToken{},
			wantErr: true,
		},
		{
			name:    "InvalidKeyType",
			token:   token{user: "user4", exp: now.Add(24 * time.Hour).Unix()},
			jwk:     jwk{kty: "HS", use: "sig", kid: "invalidkeytype"},
			want:    ConnectToken{},
			wantErr: true,
		},
	}

	for _, tt := range testCases {
		t.Run(tt.name, func(t *testing.T) {
			r := require.New(t)

			privKey, pubKey := generateTestRSAKeys(t)
			ts := getJWKServer(pubKey, tt.jwk.kty, tt.jwk.use, tt.jwk.kid)

			ts.Start()
			defer ts.Close()

			ruleConfig := rule.DefaultConfig
			ruleContainer := rule.NewContainer(ruleConfig)

			verifier := NewTokenVerifierJWT(VerifierConfig{"", nil, nil, ts.URL, "", ""}, ruleContainer)
			token := getRSAConnToken(tt.token.user, tt.token.exp, privKey, jwt.WithKeyID(tt.jwk.kid))

			got, err := verifier.VerifyConnectToken(token)
			if tt.wantErr {
				r.Error(err)
				return
			}

			if tt.expired {
				r.EqualError(err, ErrTokenExpired.Error())
				return
			}

			r.NoError(err)
			r.EqualValues(got, tt.want)
		})
	}
}

func Test_tokenVerifierJWT_VerifySubscribeToken(t *testing.T) {
	type args struct {
		token string
	}

	rsaPrivateKey, rsaPubKey := generateTestRSAKeys(t)
	ecdsaPrivateKey, ecdsaPubKey := generateTestECDSAKeys(t)

	ruleConfig := rule.DefaultConfig
	ruleContainer := rule.NewContainer(ruleConfig)

	verifierJWT := NewTokenVerifierJWT(VerifierConfig{"secret", rsaPubKey, ecdsaPubKey, "", "", ""}, ruleContainer)
	_time := time.Now()
	tests := []struct {
		name     string
		verifier Verifier
		args     args
		want     SubscribeToken
		wantErr  bool
		expired  bool
	}{
		{
			name:     "Empty JWT",
			verifier: verifierJWT,
			args:     args{},
			want:     SubscribeToken{},
			wantErr:  true,
			expired:  false,
		}, {
			name:     "Invalid JWT",
			verifier: verifierJWT,
			args: args{
				token: "randomToken",
			},
			want:    SubscribeToken{},
			wantErr: true,
			expired: false,
		}, {
			name:     "Expired JWT",
			verifier: verifierJWT,
			args: args{
				token: getRSASubscribeToken("channel1", "client1", _time.Add(-24*time.Hour).Unix(), nil),
			},
			want:    SubscribeToken{},
			wantErr: true,
			expired: true,
		}, {
			name:     "Valid JWT HS",
			verifier: verifierJWT,
			args: args{
				token: getRSASubscribeToken("channel1", "client1", _time.Add(24*time.Hour).Unix(), nil),
			},
			want: SubscribeToken{
				Client:  "client1",
				Channel: "channel1",
				Options: centrifuge.SubscribeOptions{
					ExpireAt:    _time.Add(24 * time.Hour).Unix(),
					ChannelInfo: []byte("{}"),
				},
			},
			wantErr: false,
		}, {
			name:     "Valid JWT RS",
			verifier: verifierJWT,
			args: args{
				token: getRSASubscribeToken("channel1", "client1", _time.Add(24*time.Hour).Unix(), rsaPrivateKey),
			},
			want: SubscribeToken{
				Client:  "client1",
				Channel: "channel1",
				Options: centrifuge.SubscribeOptions{
					ExpireAt:    _time.Add(24 * time.Hour).Unix(),
					ChannelInfo: []byte("{}"),
				},
			},
			wantErr: false,
		},
		{
			name:     "Valid JWT ES",
			verifier: verifierJWT,
			args: args{
				token: getECDSASubscribeToken("channel1", "client1", _time.Add(24*time.Hour).Unix(), ecdsaPrivateKey),
			},
			want: SubscribeToken{
				Client:  "client1",
				Channel: "channel1",
				Options: centrifuge.SubscribeOptions{
					ExpireAt:    _time.Add(24 * time.Hour).Unix(),
					ChannelInfo: []byte("{}"),
				},
			},
			wantErr: false,
		},
	}
	for _, tt := range tests {
		t.Run(tt.name, func(t *testing.T) {
			got, err := tt.verifier.VerifySubscribeToken(tt.args.token)
			if tt.wantErr && err == nil {
				t.Errorf("VerifySubscribeToken() should return error")
			}
			if !tt.wantErr && err != nil {
				t.Errorf("VerifySubscribeToken() should not return error")
			}
			if tt.expired && err != ErrTokenExpired {
				t.Errorf("VerifySubscribeToken() should return token expired error")
			}
			if !reflect.DeepEqual(got, tt.want) {
				t.Errorf("VerifySubscribeToken() got = %v, want %v", got, tt.want)
			}
		})
	}
}

func BenchmarkConnectTokenVerify_Valid(b *testing.B) {
	ruleConfig := rule.DefaultConfig
	ruleContainer := rule.NewContainer(ruleConfig)
	verifierJWT := NewTokenVerifierJWT(VerifierConfig{"secret", nil, nil, "", "", ""}, ruleContainer)
	b.ResetTimer()
	for i := 0; i < b.N; i++ {
		_, err := verifierJWT.VerifyConnectToken(jwtValid)
		if err != nil {
			b.Fatal(err)
		}
	}
	b.StopTimer()
	b.ReportAllocs()
}

func BenchmarkConnectTokenVerify_Expired(b *testing.B) {
	ruleConfig := rule.DefaultConfig
	ruleContainer := rule.NewContainer(ruleConfig)
	verifier := NewTokenVerifierJWT(VerifierConfig{"secret", nil, nil, "", "", ""}, ruleContainer)
	for i := 0; i < b.N; i++ {
		_, err := verifier.VerifyConnectToken(jwtExpired)
		if err != ErrTokenExpired {
			panic(err)
		}
	}
}<|MERGE_RESOLUTION|>--- conflicted
+++ resolved
@@ -97,15 +97,10 @@
 	builder := getRSATokenBuilder(rsaPrivateKey, opts...)
 	claims := &ConnectTokenClaims{
 		Base64Info: "e30=",
-<<<<<<< HEAD
 		RegisteredClaims: jwt.RegisteredClaims{
-			Subject: user,
-=======
-		StandardClaims: jwt.StandardClaims{
 			Subject:  user,
 			Audience: []string{"test"},
 			Issuer:   "test",
->>>>>>> 478acb0a
 		},
 	}
 	if exp > 0 {
