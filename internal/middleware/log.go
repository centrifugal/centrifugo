--- conflicted
+++ resolved
@@ -8,10 +8,6 @@
 	"time"
 
 	"github.com/quic-go/quic-go/http3"
-<<<<<<< HEAD
-
-=======
->>>>>>> 45d45ad9
 	"github.com/rs/zerolog"
 	"github.com/rs/zerolog/log"
 )
