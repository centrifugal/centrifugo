--- conflicted
+++ resolved
@@ -14,11 +14,6 @@
 	"github.com/centrifugal/centrifugo/v6/internal/api"
 	"github.com/centrifugal/centrifugo/v6/internal/configtypes"
 
-<<<<<<< HEAD
-	"github.com/rs/zerolog"
-	"github.com/rs/zerolog/log"
-=======
->>>>>>> d095ed17
 	"github.com/twmb/franz-go/pkg/kgo"
 	"github.com/twmb/franz-go/pkg/kmsg"
 	"github.com/twmb/franz-go/pkg/sasl/aws"
@@ -53,12 +48,7 @@
 }
 
 func NewKafkaConsumer(
-<<<<<<< HEAD
-	name string, config KafkaConfig, dispatcher Dispatcher, metrics *commonMetrics,
-	nodeID string,
-=======
 	config KafkaConfig, dispatcher Dispatcher, common *consumerCommon,
->>>>>>> d095ed17
 ) (*KafkaConsumer, error) {
 	if len(config.Brokers) == 0 {
 		return nil, errors.New("brokers required")
@@ -81,12 +71,7 @@
 		config:     config,
 		consumers:  make(map[topicPartition]*partitionConsumer),
 		doneCh:     make(chan struct{}),
-<<<<<<< HEAD
-		metrics:    metrics,
-		log:        log.With().Str("consumer", name).Logger(),
-=======
 		common:     common,
->>>>>>> d095ed17
 	}
 	cl, err := consumer.initClient()
 	if err != nil {
@@ -197,19 +182,11 @@
 			// consumers to skip calling CommitMarkedOffsets on revoke. Otherwise, we get
 			// "UNKNOWN_MEMBER_ID" error (since group already left).
 			if err := c.client.CommitMarkedOffsets(closeCtx); err != nil {
-<<<<<<< HEAD
-				c.log.Error().Err(err).Msg("error committing marked offsets on shutdown")
-			}
-			err := c.leaveGroup(closeCtx, c.client)
-			if err != nil {
-				c.log.Error().Err(err).Msg("error leaving consumer group")
-=======
 				c.common.log.Error().Err(err).Msg("error committing marked offsets on shutdown")
 			}
 			err := c.leaveGroup(closeCtx, c.client)
 			if err != nil {
 				c.common.log.Error().Err(err).Msg("error leaving consumer group")
->>>>>>> d095ed17
 			}
 			c.client.CloseAllowingRebalance()
 		}
@@ -220,30 +197,18 @@
 			if errors.Is(err, context.Canceled) {
 				return ctx.Err()
 			}
-<<<<<<< HEAD
-			c.log.Error().Err(err).Msg("error polling Kafka")
-=======
 			c.common.log.Error().Err(err).Msg("error polling Kafka")
->>>>>>> d095ed17
 		}
 		// Upon returning from polling loop we are re-initializing consumer client.
 		c.client.CloseAllowingRebalance()
 		c.client = nil
-<<<<<<< HEAD
-		c.log.Info().Msg("re-initializing Kafka consumer client")
-=======
 		c.common.log.Info().Msg("re-initializing Kafka consumer client")
->>>>>>> d095ed17
 		err = c.reInitClient(ctx)
 		if err != nil {
 			// Only context.Canceled may be returned.
 			return err
 		}
-<<<<<<< HEAD
-		c.log.Info().Msg("Kafka consumer client re-initialized")
-=======
 		c.common.log.Info().Msg("Kafka consumer client re-initialized")
->>>>>>> d095ed17
 	}
 }
 
@@ -268,11 +233,7 @@
 						return ctx.Err()
 					}
 					errs = append(errs, fetchErr.Err)
-<<<<<<< HEAD
-					c.log.Error().Err(fetchErr.Err).Str("topic", fetchErr.Topic).Int32("partition", fetchErr.Partition).Msg("error while polling Kafka")
-=======
 					c.common.log.Error().Err(fetchErr.Err).Str("topic", fetchErr.Topic).Int32("partition", fetchErr.Partition).Msg("error while polling Kafka")
->>>>>>> d095ed17
 				}
 				return fmt.Errorf("poll error: %w", errors.Join(errs...))
 			}
@@ -360,11 +321,7 @@
 		if err != nil {
 			retries++
 			backoffDuration = getNextBackoffDuration(backoffDuration, retries)
-<<<<<<< HEAD
-			c.log.Error().Err(err).Msg("error initializing Kafka client")
-=======
 			c.common.log.Error().Err(err).Msg("error initializing Kafka client")
->>>>>>> d095ed17
 			select {
 			case <-ctx.Done():
 				return ctx.Err()
@@ -405,12 +362,7 @@
 				partition:    partition,
 				config:       c.config,
 				name:         c.name,
-<<<<<<< HEAD
-				metrics:      c.metrics,
-				log:          c.log,
-=======
 				common:       c.common,
->>>>>>> d095ed17
 
 				quit: quitCh,
 				done: make(chan struct{}),
@@ -429,11 +381,7 @@
 		// Do not try to CommitMarkedOffsets since on shutdown we call it manually.
 	default:
 		if err := cl.CommitMarkedOffsets(ctx); err != nil {
-<<<<<<< HEAD
-			c.log.Error().Err(err).Msg("error committing marked offsets on revoke")
-=======
 			c.common.log.Error().Err(err).Msg("error committing marked offsets on revoke")
->>>>>>> d095ed17
 		}
 	}
 }
@@ -467,12 +415,7 @@
 	partition    int32
 	config       KafkaConfig
 	name         string
-<<<<<<< HEAD
-	metrics      *commonMetrics
-	log          zerolog.Logger
-=======
 	common       *consumerCommon
->>>>>>> d095ed17
 
 	quit chan struct{}
 	done chan struct{}
@@ -516,21 +459,13 @@
 		var err error
 		delta, err = strconv.ParseBool(deltaValue)
 		if err != nil {
-<<<<<<< HEAD
-			pc.log.Error().Err(err).Str("topic", record.Topic).Int32("partition", record.Partition).Msg("error parsing delta header value, skip message")
-=======
 			pc.common.log.Error().Err(err).Str("topic", record.Topic).Int32("partition", record.Partition).Msg("error parsing delta header value, skip message")
->>>>>>> d095ed17
 			return nil
 		}
 	}
 	channels := strings.Split(getHeaderValue(record, pc.config.PublicationDataMode.ChannelsHeader), ",")
 	if len(channels) == 0 {
-<<<<<<< HEAD
-		pc.log.Info().Str("topic", record.Topic).Int32("partition", record.Partition).Msg("no channels found, skip message")
-=======
 		pc.common.log.Info().Str("topic", record.Topic).Int32("partition", record.Partition).Msg("no channels found, skip message")
->>>>>>> d095ed17
 		return nil
 	}
 	return pc.dispatcher.DispatchPublication(
@@ -567,11 +502,7 @@
 			err := pc.processRecord(pc.partitionCtx, record)
 			if err == nil {
 				if retries > 0 {
-<<<<<<< HEAD
-					pc.log.Info().Str("topic", record.Topic).Int32("partition", record.Partition).Msg("OK processing message after errors")
-=======
 					pc.common.log.Info().Str("topic", record.Topic).Int32("partition", record.Partition).Msg("OK processing message after errors")
->>>>>>> d095ed17
 				}
 				pc.common.metrics.processedTotal.WithLabelValues(pc.name).Inc()
 				pc.cl.MarkCommitRecords(record)
@@ -582,13 +513,8 @@
 			}
 			retries++
 			backoffDuration = getNextBackoffDuration(backoffDuration, retries)
-<<<<<<< HEAD
-			pc.metrics.errorsTotal.WithLabelValues(pc.name).Inc()
-			pc.log.Error().Err(err).Str("topic", record.Topic).Int32("partition", record.Partition).Str("next_attempt_in", backoffDuration.String()).Msg("error processing consumed record")
-=======
 			pc.common.metrics.errorsTotal.WithLabelValues(pc.name).Inc()
 			pc.common.log.Error().Err(err).Str("topic", record.Topic).Int32("partition", record.Partition).Str("next_attempt_in", backoffDuration.String()).Msg("error processing consumed record")
->>>>>>> d095ed17
 			select {
 			case <-time.After(backoffDuration):
 			case <-pc.partitionCtx.Done():
