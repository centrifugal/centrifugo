--- conflicted
+++ resolved
@@ -7,16 +7,15 @@
 	"encoding/json"
 	"errors"
 	"fmt"
+	"github.com/centrifugal/centrifugo/v5/internal/configtypes"
 	"strconv"
 	"strings"
 	"sync/atomic"
 	"testing"
 	"time"
 
+	"github.com/centrifugal/centrifuge"
 	"github.com/centrifugal/centrifugo/v5/internal/apiproto"
-	"github.com/centrifugal/centrifugo/v5/internal/configtypes"
-
-	"github.com/centrifugal/centrifuge"
 	"github.com/google/uuid"
 	"github.com/prometheus/client_golang/prometheus"
 	"github.com/stretchr/testify/require"
@@ -55,32 +54,14 @@
 	// Implement mock logic, e.g., storing log entries for assertions
 }
 
-<<<<<<< HEAD
 func produceTestMessage(topic string, message []byte, headers []kgo.RecordHeader) error {
 	// Create a new client
-=======
-func produceManyRecords(records ...*kgo.Record) error {
 	client, err := kgo.NewClient(kgo.SeedBrokers(testKafkaBrokerURL))
 	if err != nil {
 		return fmt.Errorf("failed to create Kafka client: %w", err)
 	}
 	defer client.Close()
-	err = client.ProduceSync(context.Background(), records...).FirstErr()
-	if err != nil {
-		return fmt.Errorf("failed to produce message: %w", err)
-	}
-	return nil
-}
-
-func produceTestMessage(topic string, message []byte) error {
->>>>>>> 0bc378a8
-	client, err := kgo.NewClient(kgo.SeedBrokers(testKafkaBrokerURL))
-	if err != nil {
-		return fmt.Errorf("failed to create Kafka client: %w", err)
-	}
-	defer client.Close()
-
-<<<<<<< HEAD
+
 	// Produce a message
 	err = client.ProduceSync(context.Background(), &kgo.Record{
 		Topic:     topic,
@@ -88,9 +69,19 @@
 		Value:     message,
 		Headers:   headers,
 	}).FirstErr()
-=======
-	err = client.ProduceSync(context.Background(), &kgo.Record{Topic: topic, Partition: 0, Value: message}).FirstErr()
->>>>>>> 0bc378a8
+	if err != nil {
+		return fmt.Errorf("failed to produce message: %w", err)
+	}
+	return nil
+}
+
+func produceManyRecords(records ...*kgo.Record) error {
+	client, err := kgo.NewClient(kgo.SeedBrokers(testKafkaBrokerURL))
+	if err != nil {
+		return fmt.Errorf("failed to create Kafka client: %w", err)
+	}
+	defer client.Close()
+	err = client.ProduceSync(context.Background(), records...).FirstErr()
 	if err != nil {
 		return fmt.Errorf("failed to produce message: %w", err)
 	}
@@ -462,23 +453,12 @@
 		})
 	}
 }
-
-<<<<<<< HEAD
-func TestKafkaConsumer_GreenScenario_PublicationDataMode(t *testing.T) {
-	t.Parallel()
-	testKafkaTopic := "centrifugo_consumer_test_" + uuid.New().String()
-	testChannels := []string{"channel1", "channel2"}
-	testPayload := []byte(`{"key":"value"}`)
-	testIdempotencyKey := "test-idempotency-key"
-	const testDelta = true
-=======
 func TestKafkaConsumer_PausePartitions(t *testing.T) {
 	t.Parallel()
 	testKafkaTopic := "consumer_test_" + uuid.New().String()
 	testPayload1 := []byte(`{"key":"value1"}`)
 	testPayload2 := []byte(`{"key":"value2"}`)
 	testPayload3 := []byte(`{"key":"value3"}`)
->>>>>>> 0bc378a8
 
 	ctx, cancel := context.WithTimeout(context.Background(), 30*time.Second)
 	defer cancel()
@@ -486,36 +466,6 @@
 	err := createTestTopic(ctx, testKafkaTopic, 1, 1)
 	require.NoError(t, err)
 
-<<<<<<< HEAD
-	config := KafkaConfig{
-		Brokers:       []string{testKafkaBrokerURL}, // Adjust as needed
-		Topics:        []string{testKafkaTopic},
-		ConsumerGroup: uuid.New().String(),
-		PublicationDataMode: configtypes.KafkaPublicationDataModeConfig{
-			Enabled:              true,
-			ChannelsHeader:       "centrifugo-channels",
-			IdempotencyKeyHeader: "centrifugo-idempotency-key",
-			DeltaHeader:          "centrifugo-delta",
-		},
-	}
-
-	eventReceived := make(chan struct{})
-	consumerClosed := make(chan struct{})
-
-	consumer, err := NewKafkaConsumer("test", uuid.NewString(), &MockLogger{}, &MockDispatcher{
-		onBroadcast: func(ctx context.Context, req *apiproto.BroadcastRequest) error {
-			require.Equal(t, testChannels, req.Channels)
-			require.Equal(t, apiproto.Raw(testPayload), req.Data)
-			require.Equal(t, testIdempotencyKey, req.IdempotencyKey)
-			require.Equal(t, testDelta, req.Delta)
-			close(eventReceived)
-			return nil
-		},
-	}, config, newCommonMetrics(prometheus.NewRegistry()))
-	require.NoError(t, err)
-
-	go func() {
-=======
 	event1Received := make(chan struct{})
 	event2Received := make(chan struct{})
 	event3Received := make(chan struct{})
@@ -531,16 +481,16 @@
 		ConsumerGroup: uuid.New().String(),
 
 		PartitionBufferSize: 1,
-
-		testOnlyConfig: testOnlyConfig{
-			fetchTopicPartitionSubmittedCh: fetchSubmittedCh,
-			topicPartitionBeforePauseCh:    beforePauseCh,
-		},
 	}
 
 	numCalls := 0
 
 	unblockCh := make(chan struct{})
+
+	testConfig := testOnlyConfig{
+		fetchTopicPartitionSubmittedCh: fetchSubmittedCh,
+		topicPartitionBeforePauseCh:    beforePauseCh,
+	}
 
 	mockDispatcher := &MockDispatcher{
 		onDispatch: func(ctx context.Context, method string, data []byte) error {
@@ -557,22 +507,24 @@
 			return nil
 		},
 	}
-	consumer, err := NewKafkaConsumer("test", uuid.NewString(), &MockLogger{}, mockDispatcher, config)
-	require.NoError(t, err)
+	consumer, err := NewKafkaConsumer("test", uuid.NewString(), &MockLogger{}, mockDispatcher, config, newCommonMetrics(prometheus.NewRegistry()))
+	require.NoError(t, err)
+
+	consumer.testOnlyConfig = testConfig
 
 	go func() {
-		err = produceTestMessage(testKafkaTopic, testPayload1)
+		err = produceTestMessage(testKafkaTopic, testPayload1, nil)
 		require.NoError(t, err)
 		<-fetchSubmittedCh
 		<-event1Received
 
-		err = produceTestMessage(testKafkaTopic, testPayload2)
+		err = produceTestMessage(testKafkaTopic, testPayload2, nil)
 		require.NoError(t, err)
 		<-fetchSubmittedCh
 
 		// At this point message 1 is being processed and the next produced message must
 		// cause a partition pause.
-		err = produceTestMessage(testKafkaTopic, testPayload3)
+		err = produceTestMessage(testKafkaTopic, testPayload3, nil)
 		require.NoError(t, err)
 		<-beforePauseCh // Wait for triggering the partition pause.
 
@@ -582,33 +534,11 @@
 	}()
 
 	go func() {
->>>>>>> 0bc378a8
 		err := consumer.Run(ctx)
 		require.ErrorIs(t, err, context.Canceled)
 		close(consumerClosed)
 	}()
 
-<<<<<<< HEAD
-	err = produceTestMessage(testKafkaTopic, testPayload, []kgo.RecordHeader{
-		{
-			Key:   config.PublicationDataMode.ChannelsHeader,
-			Value: []byte(strings.Join(testChannels, ",")),
-		},
-		{
-			Key:   config.PublicationDataMode.IdempotencyKeyHeader,
-			Value: []byte(testIdempotencyKey),
-		},
-		{
-			Key:   config.PublicationDataMode.DeltaHeader,
-			Value: []byte(fmt.Sprintf("%v", testDelta)),
-		},
-	})
-	require.NoError(t, err)
-
-	waitCh(t, eventReceived, 30*time.Second, "timeout waiting for event")
-	cancel()
-	waitCh(t, consumerClosed, 30*time.Second, "timeout waiting for consumer closed")
-=======
 	waitCh(t, event1Received, 30*time.Second, "timeout waiting for event 1")
 	waitCh(t, event2Received, 30*time.Second, "timeout waiting for event 2")
 	waitCh(t, event3Received, 30*time.Second, "timeout waiting for event 3")
@@ -661,7 +591,7 @@
 				ConsumerGroup:       uuid.New().String(),
 				PartitionBufferSize: tc.partitionBuffer,
 			}
-			consumer, err := NewKafkaConsumer("test", uuid.NewString(), &MockLogger{}, mockDispatcher, config)
+			consumer, err := NewKafkaConsumer("test", uuid.NewString(), &MockLogger{}, mockDispatcher, config, newCommonMetrics(prometheus.NewRegistry()))
 			require.NoError(t, err)
 
 			var records []*kgo.Record
@@ -739,12 +669,6 @@
 		Topics:              []string{testKafkaTopic},
 		ConsumerGroup:       uuid.New().String(),
 		PartitionBufferSize: 1,
-
-		testOnlyConfig: testOnlyConfig{
-			topicPartitionBeforePauseCh:    partitionBeforePauseCh,
-			topicPartitionPauseProceedCh:   partitionPauseProceedCh,
-			fetchTopicPartitionSubmittedCh: fetchSubmittedCh,
-		},
 	}
 
 	count := 0
@@ -766,8 +690,14 @@
 			return nil
 		},
 	}
-	consumer, err := NewKafkaConsumer("test", uuid.NewString(), &MockLogger{}, mockDispatcher, config)
-	require.NoError(t, err)
+	consumer, err := NewKafkaConsumer("test", uuid.NewString(), &MockLogger{}, mockDispatcher, config, newCommonMetrics(prometheus.NewRegistry()))
+	require.NoError(t, err)
+
+	consumer.testOnlyConfig = testOnlyConfig{
+		topicPartitionBeforePauseCh:    partitionBeforePauseCh,
+		topicPartitionPauseProceedCh:   partitionPauseProceedCh,
+		fetchTopicPartitionSubmittedCh: fetchSubmittedCh,
+	}
 
 	go func() {
 		err := consumer.Run(ctx)
@@ -776,21 +706,21 @@
 	}()
 
 	go func() {
-		err = produceTestMessage(testKafkaTopic, testPayload1)
+		err = produceTestMessage(testKafkaTopic, testPayload1, nil)
 		require.NoError(t, err)
 
 		<-fetchSubmittedCh
 		t.Logf("fetch 1 submitted")
 
 		// This one should be buffered.
-		err = produceTestMessage(testKafkaTopic, testPayload2)
+		err = produceTestMessage(testKafkaTopic, testPayload2, nil)
 		require.NoError(t, err)
 
 		<-fetchSubmittedCh
 		t.Logf("fetch 2 submitted")
 
 		// This message pauses the partition consumer.
-		err = produceTestMessage(testKafkaTopic, testPayload3)
+		err = produceTestMessage(testKafkaTopic, testPayload3, nil)
 		require.NoError(t, err)
 		<-partitionBeforePauseCh
 		close(proceedCh)
@@ -809,5 +739,72 @@
 	cancel()
 	waitCh(t, consumerClosed, 30*time.Second, "timeout waiting for consumer closed")
 	close(doneCh)
->>>>>>> 0bc378a8
+}
+
+func TestKafkaConsumer_GreenScenario_PublicationDataMode(t *testing.T) {
+	t.Parallel()
+	testKafkaTopic := "centrifugo_consumer_test_" + uuid.New().String()
+	testChannels := []string{"channel1", "channel2"}
+	testPayload := []byte(`{"key":"value"}`)
+	testIdempotencyKey := "test-idempotency-key"
+	const testDelta = true
+
+	ctx, cancel := context.WithTimeout(context.Background(), 30*time.Second)
+	defer cancel()
+
+	err := createTestTopic(ctx, testKafkaTopic, 1, 1)
+	require.NoError(t, err)
+
+	config := KafkaConfig{
+		Brokers:       []string{testKafkaBrokerURL}, // Adjust as needed
+		Topics:        []string{testKafkaTopic},
+		ConsumerGroup: uuid.New().String(),
+		PublicationDataMode: configtypes.KafkaPublicationDataModeConfig{
+			Enabled:              true,
+			ChannelsHeader:       "centrifugo-channels",
+			IdempotencyKeyHeader: "centrifugo-idempotency-key",
+			DeltaHeader:          "centrifugo-delta",
+		},
+	}
+
+	eventReceived := make(chan struct{})
+	consumerClosed := make(chan struct{})
+
+	consumer, err := NewKafkaConsumer("test", uuid.NewString(), &MockLogger{}, &MockDispatcher{
+		onBroadcast: func(ctx context.Context, req *apiproto.BroadcastRequest) error {
+			require.Equal(t, testChannels, req.Channels)
+			require.Equal(t, apiproto.Raw(testPayload), req.Data)
+			require.Equal(t, testIdempotencyKey, req.IdempotencyKey)
+			require.Equal(t, testDelta, req.Delta)
+			close(eventReceived)
+			return nil
+		},
+	}, config, newCommonMetrics(prometheus.NewRegistry()))
+	require.NoError(t, err)
+
+	go func() {
+		err := consumer.Run(ctx)
+		require.ErrorIs(t, err, context.Canceled)
+		close(consumerClosed)
+	}()
+
+	err = produceTestMessage(testKafkaTopic, testPayload, []kgo.RecordHeader{
+		{
+			Key:   config.PublicationDataMode.ChannelsHeader,
+			Value: []byte(strings.Join(testChannels, ",")),
+		},
+		{
+			Key:   config.PublicationDataMode.IdempotencyKeyHeader,
+			Value: []byte(testIdempotencyKey),
+		},
+		{
+			Key:   config.PublicationDataMode.DeltaHeader,
+			Value: []byte(fmt.Sprintf("%v", testDelta)),
+		},
+	})
+	require.NoError(t, err)
+
+	waitCh(t, eventReceived, 30*time.Second, "timeout waiting for event")
+	cancel()
+	waitCh(t, consumerClosed, 30*time.Second, "timeout waiting for consumer closed")
 }