package rule

import (
	"regexp"

	"github.com/centrifugal/centrifuge"

	"github.com/centrifugal/centrifugo/v5/internal/tools"
)

// ChannelNamespace allows creating channels with different channel options.
type ChannelNamespace struct {
	// Name is a unique namespace name.
	Name string `mapstructure:"name" json:"name"`

	// Options for namespace determine channel options for channels
	// belonging to this namespace.
	ChannelOptions `mapstructure:",squash"`
}

type Compiled struct {
	CompiledChannelRegex *regexp.Regexp
}

func (o ChannelOptions) GetRecoveryMode() centrifuge.RecoveryMode {
<<<<<<< HEAD
	if o.RecoveryModeCache {
=======
	if o.ForceRecoveryMode == "cache" {
>>>>>>> 28545656
		return centrifuge.RecoveryModeCache
	}
	return centrifuge.RecoveryModeStream
}

// ChannelOptions represent channel specific configuration for namespace
// or global channel options if set on top level of configuration.
type ChannelOptions struct {
	// Presence turns on presence information for channel. Presence has
	// information about all clients currently subscribed to a channel.
	Presence bool `mapstructure:"presence" json:"presence"`

	// JoinLeave turns on join/leave messages for a channel.
	// When client subscribes on a channel join message sent to all
	// subscribers in this channel (including current client). When client
	// leaves channel (unsubscribes) leave message sent. This option does
	// not fit well for channels with many subscribers because every
	// subscribe/unsubscribe event results into join/leave event broadcast
	// to all other active subscribers thus overloads server with tons of
	// messages. Use accurately for channels with small number of active
	// subscribers.
	JoinLeave bool `mapstructure:"join_leave" json:"join_leave"`

	// ForcePushJoinLeave forces sending join/leave messages towards subscribers.
	ForcePushJoinLeave bool `mapstructure:"force_push_join_leave" json:"force_push_join_leave"`

	// HistorySize determines max amount of history messages for a channel,
	// Zero value means no history for channel. Centrifuge history has an
	// auxiliary role with current Engines – it can not replace your backend
	// persistent storage.
	HistorySize int `mapstructure:"history_size" json:"history_size"`

	// HistoryTTL is a time to live for history cache. Server maintains a window of
	// messages in memory (or in Redis with Redis engine), to prevent infinite memory
	// grows it's important to remove history for inactive channels.
	HistoryTTL tools.Duration `mapstructure:"history_ttl" json:"history_ttl"`

	// HistoryMetaTTL is a time to live for history stream meta information. Must be
	// much larger than HistoryTTL in common scenario. If zero, then we use global value
	// set over default_history_meta_ttl on configuration top level.
	HistoryMetaTTL tools.Duration `mapstructure:"history_meta_ttl" json:"history_meta_ttl"`

	// ForcePositioning enables client positioning. This means that StreamPosition
	// will be exposed to the client and server will look that no messages from
	// PUB/SUB layer lost. In the loss found – client is disconnected (or unsubscribed)
	// with reconnect (resubscribe) code.
	ForcePositioning bool `mapstructure:"force_positioning" json:"force_positioning"`

	// AllowPositioning allows positioning when client asks about it.
	AllowPositioning bool `mapstructure:"allow_positioning" json:"allow_positioning"`

	// ForceRecovery enables recovery mechanism for channels. This means that
	// server will try to recover missed messages for resubscribing client.
	// This option uses publications from history and must be used with reasonable
	// HistorySize and HistoryTTL configuration.
	ForceRecovery bool `mapstructure:"force_recovery" json:"force_recovery"`

	// AllowRecovery allows recovery when client asks about it.
	AllowRecovery bool `mapstructure:"allow_recovery" json:"allow_recovery"`

<<<<<<< HEAD
	// RecoveryModeCache enables centrifuge.RecoveryModeCache for channels in namespace.
	RecoveryModeCache bool `mapstructure:"recovery_mode_cache" json:"recovery_mode_cache"`
=======
	// ForceRecoveryMode can set the recovery mode for all channel subscribers in the namespace which use recovery.
	ForceRecoveryMode string `mapstructure:"force_recovery_mode" json:"force_recovery_mode"`
>>>>>>> 28545656

	// AllowedDeltaTypes is non-empty contains slice of allowed delta types for subscribers to use.
	AllowedDeltaTypes []centrifuge.DeltaType `mapstructure:"allowed_delta_types" json:"allowed_delta_types"`

	// DeltaPublish enables delta publish mechanism for all messages published in namespace channels
	// without explicit flag usage in publish API request. Setting this option does not guarantee that
	// publication will be compressed when going towards subscribers – it still depends on subscriber
	// connection options and whether Centrifugo Node is able to find previous publication in channel.
	DeltaPublish bool `mapstructure:"delta_publish" json:"delta_publish"`

	// SubscribeForAnonymous ...
	SubscribeForAnonymous bool `mapstructure:"allow_subscribe_for_anonymous" json:"allow_subscribe_for_anonymous"`

	// SubscribeForClient ...
	SubscribeForClient bool `mapstructure:"allow_subscribe_for_client" json:"allow_subscribe_for_client"`

	// PublishForAnonymous ...
	PublishForAnonymous bool `mapstructure:"allow_publish_for_anonymous" json:"allow_publish_for_anonymous"`

	// PublishForSubscriber ...
	PublishForSubscriber bool `mapstructure:"allow_publish_for_subscriber" json:"allow_publish_for_subscriber"`

	// PublishForClient ...
	PublishForClient bool `mapstructure:"allow_publish_for_client" json:"allow_publish_for_client"`

	// PresenceForAnonymous ...
	PresenceForAnonymous bool `mapstructure:"allow_presence_for_anonymous" json:"allow_presence_for_anonymous"`

	// PresenceForSubscriber ...
	PresenceForSubscriber bool `mapstructure:"allow_presence_for_subscriber" json:"allow_presence_for_subscriber"`

	// PresenceForClient ...
	PresenceForClient bool `mapstructure:"allow_presence_for_client" json:"allow_presence_for_client"`

	// HistoryForAnonymous ...
	HistoryForAnonymous bool `mapstructure:"allow_history_for_anonymous" json:"allow_history_for_anonymous"`

	// HistoryForSubscriber ...
	HistoryForSubscriber bool `mapstructure:"allow_history_for_subscriber" json:"allow_history_for_subscriber"`

	// HistoryForClient ...
	HistoryForClient bool `mapstructure:"allow_history_for_client" json:"allow_history_for_client"`

	// UserLimitedChannels ...
	UserLimitedChannels bool `mapstructure:"allow_user_limited_channels" json:"allow_user_limited_channels"`

	// ChannelRegex ...
	ChannelRegex string `mapstructure:"channel_regex" json:"channel_regex"`

	// ProxySubscribe turns on proxying subscribe decision for channels.
	ProxySubscribe bool `mapstructure:"proxy_subscribe" json:"proxy_subscribe"`

	// ProxyPublish turns on proxying publish decision for channels.
	ProxyPublish bool `mapstructure:"proxy_publish" json:"proxy_publish"`

	// ProxyCacheEmpty turns on proxying cache empty events for channels.
	ProxyCacheEmpty bool `mapstructure:"proxy_cache_empty" json:"proxy_cache_empty"`

	// ProxySubRefresh turns on proxying sub refresh for channels.
	ProxySubRefresh bool `mapstructure:"proxy_sub_refresh" json:"proxy_sub_refresh"`

	// SubscribeProxyName of proxy to use for subscribe operations in namespace.
	SubscribeProxyName string `mapstructure:"subscribe_proxy_name" json:"subscribe_proxy_name"`

	// PublishProxyName of proxy to use for publish operations in namespace.
	PublishProxyName string `mapstructure:"publish_proxy_name" json:"publish_proxy_name"`

	// SubRefreshProxyName of proxy to use for sub refresh operations in namespace.
	SubRefreshProxyName string `mapstructure:"sub_refresh_proxy_name" json:"sub_refresh_proxy_name"`

	// ProxySubscribeStream enables using subscription stream proxy for the namespace.
	ProxySubscribeStream bool `mapstructure:"proxy_subscribe_stream" json:"proxy_subscribe_stream"`

	// ProxySubscribeStreamBidirectional enables using bidirectional stream proxy for the namespace.
	ProxySubscribeStreamBidirectional bool `mapstructure:"proxy_subscribe_stream_bidirectional" json:"proxy_subscribe_stream_bidirectional"`

	// SubscribeStreamProxyName of proxy to use for subscribe stream operations in namespace.
	SubscribeStreamProxyName string `mapstructure:"subscribe_stream_proxy_name" json:"subscribe_stream_proxy_name"`

	// CacheEmptyProxyName of proxy to use for cache empty operations in namespace.
	CacheEmptyProxyName string `mapstructure:"cache_empty_proxy_name" json:"cache_empty_proxy_name"`

	Compiled
}<|MERGE_RESOLUTION|>--- conflicted
+++ resolved
@@ -23,11 +23,7 @@
 }
 
 func (o ChannelOptions) GetRecoveryMode() centrifuge.RecoveryMode {
-<<<<<<< HEAD
-	if o.RecoveryModeCache {
-=======
 	if o.ForceRecoveryMode == "cache" {
->>>>>>> 28545656
 		return centrifuge.RecoveryModeCache
 	}
 	return centrifuge.RecoveryModeStream
@@ -88,13 +84,8 @@
 	// AllowRecovery allows recovery when client asks about it.
 	AllowRecovery bool `mapstructure:"allow_recovery" json:"allow_recovery"`
 
-<<<<<<< HEAD
-	// RecoveryModeCache enables centrifuge.RecoveryModeCache for channels in namespace.
-	RecoveryModeCache bool `mapstructure:"recovery_mode_cache" json:"recovery_mode_cache"`
-=======
 	// ForceRecoveryMode can set the recovery mode for all channel subscribers in the namespace which use recovery.
 	ForceRecoveryMode string `mapstructure:"force_recovery_mode" json:"force_recovery_mode"`
->>>>>>> 28545656
 
 	// AllowedDeltaTypes is non-empty contains slice of allowed delta types for subscribers to use.
 	AllowedDeltaTypes []centrifuge.DeltaType `mapstructure:"allowed_delta_types" json:"allowed_delta_types"`
