--- conflicted
+++ resolved
@@ -654,28 +654,18 @@
 		}
 		options = token.Options
 		allowed = true
-<<<<<<< HEAD
 		options.Source = subsource.SubscriptionToken
-	} else if chOpts.ProxySubscribe || chOpts.SubscribeProxyName != "" {
-=======
 	} else if isUserLimitedChannel && h.ruleContainer.UserAllowed(e.Channel, c.UserID()) {
 		allowed = true
+		options.Source = subsource.UserLimited
 	} else if (chOpts.ProxySubscribe || chOpts.SubscribeProxyName != "") && !isUserLimitedChannel {
->>>>>>> 4b889ba9
 		if subscribeProxyHandler == nil {
 			h.node.Log(centrifuge.NewLogEntry(centrifuge.LogLevelInfo, "subscribe proxy not enabled", map[string]interface{}{"channel": e.Channel, "user": c.UserID(), "client": c.ID()}))
 			return centrifuge.SubscribeReply{}, SubscribeExtra{}, centrifuge.ErrorNotAvailable
 		}
 		r, _, err := subscribeProxyHandler(c, e, chOpts, d)
 		return r, SubscribeExtra{}, err
-<<<<<<< HEAD
-	} else if chOpts.UserLimitedChannels && h.ruleContainer.IsUserLimited(e.Channel) && h.ruleContainer.UserAllowed(e.Channel, c.UserID()) {
-		allowed = true
-		options.Source = subsource.UserLimited
-	} else if chOpts.SubscribeForClient && (c.UserID() != "" || chOpts.SubscribeForAnonymous) {
-=======
 	} else if chOpts.SubscribeForClient && (c.UserID() != "" || chOpts.SubscribeForAnonymous) && !isUserLimitedChannel {
->>>>>>> 4b889ba9
 		allowed = true
 		options.Source = subsource.ClientAllowed
 	} else if ruleConfig.ClientInsecure {
