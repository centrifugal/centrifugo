--- conflicted
+++ resolved
@@ -1,4 +1,3 @@
-<<<<<<< HEAD
 v4.0.0
 ======
 
@@ -31,7 +30,7 @@
 ### Misc
 
 * This release is built with Go 1.18.3
-=======
+
 v3.2.3
 ======
 
@@ -44,7 +43,6 @@
 ### Fixes
 
 * Fix emitting Join message in dynamic server subscribe case (when calling subscribe server API), [centrifugal/centrifuge#231](https://github.com/centrifugal/centrifuge/issues/231).
->>>>>>> dce2f02a
 
 v3.2.2
 ======
