{
	"comment": "",
	"ignore": "test github.com/ajstarks/svgo golang.org/x/net/websocket",
	"package": [
		{
<<<<<<< HEAD
			"checksumSHA1": "2+pogUjiO+ws1kj8eZqVWflIS2Q=",
			"path": "github.com/FZambia/go-logger",
			"revision": "f1245f2255da0c9e3f871d239d5ca776fa339d94",
			"revisionTime": "2016-10-20T09:37:53Z"
=======
			"comment": "v0.1.0-21-g056c9bc",
			"path": "github.com/BurntSushi/toml",
			"revision": "056c9bc7be7190eaa7715723883caffa5f8fa3e4"
		},
		{
			"comment": "v0.1.0-21-g056c9bc",
			"path": "github.com/BurntSushi/toml/cmd/toml-test-decoder",
			"revision": "056c9bc7be7190eaa7715723883caffa5f8fa3e4"
		},
		{
			"comment": "v0.1.0-21-g056c9bc",
			"path": "github.com/BurntSushi/toml/cmd/toml-test-encoder",
			"revision": "056c9bc7be7190eaa7715723883caffa5f8fa3e4"
		},
		{
			"comment": "v0.1.0-21-g056c9bc",
			"path": "github.com/BurntSushi/toml/cmd/tomlv",
			"revision": "056c9bc7be7190eaa7715723883caffa5f8fa3e4"
		},
		{
			"checksumSHA1": "6HiBVDBPrM6zWptYEwNhD3GqHuo=",
			"path": "github.com/FZambia/go-logger",
			"revision": "4052dbd19fe53cf9b5decf34e6c6f06366753259",
			"revisionTime": "2016-09-06T15:03:52Z"
>>>>>>> b0fd8f45
		},
		{
			"path": "github.com/FZambia/go-sentinel",
			"revision": "0f83ebcca2c77cb324938a77cc5bc78a70e2295c"
		},
		{
			"checksumSHA1": "JF/tuoAyE9R3LeBuaTvog6asXrU=",
			"path": "github.com/FZambia/viper-lite",
			"revision": "86995e474f8ace5e74c258753411c777717335b2",
			"revisionTime": "2016-10-01T18:00:16Z"
		},
		{
			"checksumSHA1": "W7DNxQwdGQ2YO3PR3jARJg6Iqsw=",
			"path": "github.com/codahale/hdrhistogram",
			"revision": "f8ad88b59a584afeee9d334eff879b104439117b",
			"revisionTime": "2016-04-25T23:15:03Z"
		},
		{
			"path": "github.com/garyburd/redigo/internal",
			"revision": "535138d7bcd717d6531c701ef5933d98b1866257"
		},
		{
			"path": "github.com/garyburd/redigo/redis",
			"revision": "535138d7bcd717d6531c701ef5933d98b1866257"
		},
		{
			"checksumSHA1": "X8x4RmXTmkMYXM0Y3RttRtqxA3I=",
			"path": "github.com/gogo/protobuf/gogoproto",
			"revision": "c3995ae437bb78d1189f4f147dfe5f87ad3596e4",
			"revisionTime": "2016-04-25T09:57:51Z"
		},
		{
			"checksumSHA1": "4hsVCH+saZnuGKhtI3ajrWuyXow=",
			"path": "github.com/gogo/protobuf/jsonpb",
			"revision": "c3995ae437bb78d1189f4f147dfe5f87ad3596e4",
			"revisionTime": "2016-04-25T09:57:51Z"
		},
		{
			"checksumSHA1": "N3LXf9Vm2RM0AE3DjhCmpiyK4Bc=",
			"path": "github.com/gogo/protobuf/proto",
			"revision": "c3995ae437bb78d1189f4f147dfe5f87ad3596e4",
			"revisionTime": "2016-04-25T09:57:51Z"
		},
		{
			"checksumSHA1": "HXiD8g6jYd/Fm9UovhLjO+7TKos=",
			"path": "github.com/gogo/protobuf/protoc-gen-gogo/descriptor",
			"revision": "c3995ae437bb78d1189f4f147dfe5f87ad3596e4",
			"revisionTime": "2016-04-25T09:57:51Z"
		},
		{
			"checksumSHA1": "SGSXlSU1TFtg5aTlVA9v4Ka86lU=",
			"path": "github.com/gorilla/securecookie",
			"revision": "e95799a481bbcc3d01c2ad5178524cb8bec9f370",
			"revisionTime": "2015-08-20T08:29:58Z"
		},
		{
<<<<<<< HEAD
			"checksumSHA1": "klfNfdEPsrWYLps2qBkLgfJsNYI=",
=======
			"path": "github.com/gorilla/securecookie/fuzz",
			"revision": "e95799a481bbcc3d01c2ad5178524cb8bec9f370"
		},
		{
			"checksumSHA1": "yc/AtS4YqKJrwaJTbHKmDYVrtVE=",
>>>>>>> b0fd8f45
			"path": "github.com/gorilla/websocket",
			"revision": "a69d25be2fe2923a97c2af6849b2f52426f68fc0",
			"revisionTime": "2016-08-02T13:32:03Z"
		},
		{
			"checksumSHA1": "LUrnGREfnifW4WDMaavmc9MlLI0=",
			"path": "github.com/mitchellh/mapstructure",
			"revision": "ca63d7c062ee3c9f34db231e352b60012b4fd0c1",
			"revisionTime": "2016-08-08T18:12:53Z"
		},
		{
			"path": "github.com/nats-io/nuid",
			"revision": "a5152d67cf63cbfb5d992a395458722a45194715"
		},
		{
			"checksumSHA1": "8Y05Pz7onrQPcVWW6JStSsYRh6E=",
			"path": "github.com/pelletier/go-buffruneio",
			"revision": "df1e16fde7fc330a0ca68167c23bf7ed6ac31d6d",
			"revisionTime": "2016-01-24T19:35:03Z"
		},
		{
			"checksumSHA1": "E/zcLZZ8AqQx+QsiEc2ZF+lSa50=",
			"path": "github.com/pelletier/go-toml",
			"revision": "5a62685873ef617233ab5f1b825a6e4a758e16cf",
			"revisionTime": "2016-08-23T07:47:07Z"
		},
		{
			"checksumSHA1": "FdnIB5f7S6Ic0jlk8egixo2kPhY=",
			"path": "github.com/rakyll/statik/fs",
			"revision": "2940084503a48359b41de178874e862c5bc3efe8",
			"revisionTime": "2016-03-22T00:45:35Z"
		},
		{
			"path": "github.com/satori/go.uuid",
			"revision": "08f0718b61e95ddba0ade3346725fe0e4bf28ca6"
		},
		{
			"checksumSHA1": "F5PKdeFzODdoAChY/aEiEDaNWtQ=",
			"path": "github.com/spf13/cast",
			"revision": "e31f36ffc91a2ba9ddb72a4b6a607ff9b3d3cb63",
			"revisionTime": "2016-07-30T09:20:37Z"
		},
		{
			"path": "github.com/spf13/cobra",
			"revision": "f8e1ec56bdd7494d309c69681267859a6bfb7549"
		},
		{
			"checksumSHA1": "dkruahfhuLXXuyeCuRpsWlcRK+8=",
			"path": "github.com/spf13/jwalterweatherman",
			"revision": "33c24e77fb80341fe7130ee7c594256ff08ccc46",
			"revisionTime": "2016-03-01T12:00:06Z"
		},
		{
			"checksumSHA1": "PmccVBlMZtlxd8WbeGewGq0TyDI=",
			"path": "github.com/spf13/pflag",
			"revision": "103ce5cd2042f2fe629c1957abb64ab3e7f50235",
			"revisionTime": "2016-08-20T15:41:56Z"
		},
		{
			"path": "github.com/stretchr/testify/assert",
			"revision": "dab07ac62d4905d3e48d17dc549c684ac3b7c15a"
		},
		{
			"checksumSHA1": "UH0Z+bfd+2InukxI++fxbYa0/ME=",
			"path": "github.com/valyala/bytebufferpool",
			"revision": "a517d2d1537f5b02e9f6c23d4794160c6c2bc157",
			"revisionTime": "2016-07-01T19:46:08Z"
		},
		{
			"path": "gopkg.in/igm/sockjs-go.v2/sockjs",
			"revision": "05b5e3121f692bea77aeb1160e4e7881017dc093"
		},
		{
			"checksumSHA1": "yV+2de12Q/t09hBGYGKEOFr1/zc=",
			"path": "gopkg.in/yaml.v2",
			"revision": "e4d366fc3c7938e2958e662b4258c7a89e1f0e3e",
			"revisionTime": "2016-07-15T03:37:55Z"
		}
	],
	"rootPath": "github.com/centrifugal/centrifugo"
}<|MERGE_RESOLUTION|>--- conflicted
+++ resolved
@@ -3,37 +3,10 @@
 	"ignore": "test github.com/ajstarks/svgo golang.org/x/net/websocket",
 	"package": [
 		{
-<<<<<<< HEAD
 			"checksumSHA1": "2+pogUjiO+ws1kj8eZqVWflIS2Q=",
 			"path": "github.com/FZambia/go-logger",
 			"revision": "f1245f2255da0c9e3f871d239d5ca776fa339d94",
 			"revisionTime": "2016-10-20T09:37:53Z"
-=======
-			"comment": "v0.1.0-21-g056c9bc",
-			"path": "github.com/BurntSushi/toml",
-			"revision": "056c9bc7be7190eaa7715723883caffa5f8fa3e4"
-		},
-		{
-			"comment": "v0.1.0-21-g056c9bc",
-			"path": "github.com/BurntSushi/toml/cmd/toml-test-decoder",
-			"revision": "056c9bc7be7190eaa7715723883caffa5f8fa3e4"
-		},
-		{
-			"comment": "v0.1.0-21-g056c9bc",
-			"path": "github.com/BurntSushi/toml/cmd/toml-test-encoder",
-			"revision": "056c9bc7be7190eaa7715723883caffa5f8fa3e4"
-		},
-		{
-			"comment": "v0.1.0-21-g056c9bc",
-			"path": "github.com/BurntSushi/toml/cmd/tomlv",
-			"revision": "056c9bc7be7190eaa7715723883caffa5f8fa3e4"
-		},
-		{
-			"checksumSHA1": "6HiBVDBPrM6zWptYEwNhD3GqHuo=",
-			"path": "github.com/FZambia/go-logger",
-			"revision": "4052dbd19fe53cf9b5decf34e6c6f06366753259",
-			"revisionTime": "2016-09-06T15:03:52Z"
->>>>>>> b0fd8f45
 		},
 		{
 			"path": "github.com/FZambia/go-sentinel",
@@ -90,15 +63,7 @@
 			"revisionTime": "2015-08-20T08:29:58Z"
 		},
 		{
-<<<<<<< HEAD
 			"checksumSHA1": "klfNfdEPsrWYLps2qBkLgfJsNYI=",
-=======
-			"path": "github.com/gorilla/securecookie/fuzz",
-			"revision": "e95799a481bbcc3d01c2ad5178524cb8bec9f370"
-		},
-		{
-			"checksumSHA1": "yc/AtS4YqKJrwaJTbHKmDYVrtVE=",
->>>>>>> b0fd8f45
 			"path": "github.com/gorilla/websocket",
 			"revision": "a69d25be2fe2923a97c2af6849b2f52426f68fc0",
 			"revisionTime": "2016-08-02T13:32:03Z"
