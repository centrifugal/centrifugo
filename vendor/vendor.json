{
	"comment": "",
	"ignore": "test github.com/ajstarks/svgo golang.org/x/net/websocket",
	"package": [
		{
			"checksumSHA1": "2+pogUjiO+ws1kj8eZqVWflIS2Q=",
			"path": "github.com/FZambia/go-logger",
			"revision": "f1245f2255da0c9e3f871d239d5ca776fa339d94",
			"revisionTime": "2016-10-20T09:37:53Z"
		},
		{
			"path": "github.com/FZambia/go-sentinel",
			"revision": "0f83ebcca2c77cb324938a77cc5bc78a70e2295c"
		},
		{
			"checksumSHA1": "hfbrhQ6/IRyWX6ckT0HY++Ae+xU=",
			"path": "github.com/FZambia/viper-lite",
			"revision": "0644ae657ce11007b8c0eef8133e83c441b6ca7e",
			"revisionTime": "2016-10-27T10:01:25Z"
		},
		{
			"checksumSHA1": "W7DNxQwdGQ2YO3PR3jARJg6Iqsw=",
			"path": "github.com/codahale/hdrhistogram",
			"revision": "f8ad88b59a584afeee9d334eff879b104439117b",
			"revisionTime": "2016-04-25T23:15:03Z"
		},
		{
			"path": "github.com/garyburd/redigo/internal",
			"revision": "535138d7bcd717d6531c701ef5933d98b1866257"
		},
		{
			"path": "github.com/garyburd/redigo/redis",
			"revision": "535138d7bcd717d6531c701ef5933d98b1866257"
		},
		{
			"checksumSHA1": "aXC93Lo0MY4HRMSF7ANJ97VtulM=",
			"path": "github.com/gogo/protobuf/gogoproto",
			"revision": "50d1bd39ce4e7a96b75e3e040be9caf79dbb4c61",
			"revisionTime": "2016-10-14T17:32:44Z"
		},
		{
			"checksumSHA1": "aW+WIBMwERhkkduCmifqL/umXpo=",
			"path": "github.com/gogo/protobuf/jsonpb",
			"revision": "50d1bd39ce4e7a96b75e3e040be9caf79dbb4c61",
			"revisionTime": "2016-10-14T17:32:44Z"
		},
		{
			"checksumSHA1": "2eIRbxeMUEF1ZnOanJhXmFR7pFs=",
			"path": "github.com/gogo/protobuf/proto",
			"revision": "50d1bd39ce4e7a96b75e3e040be9caf79dbb4c61",
			"revisionTime": "2016-10-14T17:32:44Z"
		},
		{
			"checksumSHA1": "zVCBnBzjkmL1Gkll/7IbpKKprmw=",
			"path": "github.com/gogo/protobuf/protoc-gen-gogo/descriptor",
			"revision": "50d1bd39ce4e7a96b75e3e040be9caf79dbb4c61",
			"revisionTime": "2016-10-14T17:32:44Z"
		},
		{
			"checksumSHA1": "HPVQZu059/Rfw2bAWM538bVTcUc=",
			"path": "github.com/gogo/protobuf/sortkeys",
			"revision": "50d1bd39ce4e7a96b75e3e040be9caf79dbb4c61",
			"revisionTime": "2016-10-14T17:32:44Z"
		},
		{
			"checksumSHA1": "oKk4xoyMaBIZN1XME2COciqxd18=",
			"path": "github.com/gogo/protobuf/types",
			"revision": "50d1bd39ce4e7a96b75e3e040be9caf79dbb4c61",
			"revisionTime": "2016-10-14T17:32:44Z"
		},
		{
			"checksumSHA1": "SGSXlSU1TFtg5aTlVA9v4Ka86lU=",
			"path": "github.com/gorilla/securecookie",
			"revision": "e95799a481bbcc3d01c2ad5178524cb8bec9f370",
			"revisionTime": "2015-08-20T08:29:58Z"
		},
		{
			"checksumSHA1": "O9Gjl1F5NFZoi4HgmkQohzwl+dk=",
			"path": "github.com/gorilla/websocket",
			"revision": "0b847f2facc24ec406130a05bb1bb72d41993b05",
			"revisionTime": "2016-10-21T19:35:05Z"
		},
		{
			"checksumSHA1": "LUrnGREfnifW4WDMaavmc9MlLI0=",
			"path": "github.com/mitchellh/mapstructure",
			"revision": "ca63d7c062ee3c9f34db231e352b60012b4fd0c1",
			"revisionTime": "2016-08-08T18:12:53Z"
		},
		{
			"path": "github.com/nats-io/nuid",
			"revision": "a5152d67cf63cbfb5d992a395458722a45194715"
		},
		{
			"checksumSHA1": "8Y05Pz7onrQPcVWW6JStSsYRh6E=",
			"path": "github.com/pelletier/go-buffruneio",
			"revision": "df1e16fde7fc330a0ca68167c23bf7ed6ac31d6d",
			"revisionTime": "2016-01-24T19:35:03Z"
		},
		{
			"checksumSHA1": "E/zcLZZ8AqQx+QsiEc2ZF+lSa50=",
			"path": "github.com/pelletier/go-toml",
			"revision": "5a62685873ef617233ab5f1b825a6e4a758e16cf",
			"revisionTime": "2016-08-23T07:47:07Z"
		},
		{
			"checksumSHA1": "FdnIB5f7S6Ic0jlk8egixo2kPhY=",
			"path": "github.com/rakyll/statik/fs",
			"revision": "2940084503a48359b41de178874e862c5bc3efe8",
			"revisionTime": "2016-03-22T00:45:35Z"
		},
		{
			"path": "github.com/satori/go.uuid",
			"revision": "08f0718b61e95ddba0ade3346725fe0e4bf28ca6"
		},
		{
			"checksumSHA1": "F5PKdeFzODdoAChY/aEiEDaNWtQ=",
			"path": "github.com/spf13/cast",
			"revision": "e31f36ffc91a2ba9ddb72a4b6a607ff9b3d3cb63",
			"revisionTime": "2016-07-30T09:20:37Z"
		},
		{
			"path": "github.com/spf13/cobra",
			"revision": "f8e1ec56bdd7494d309c69681267859a6bfb7549"
		},
		{
			"checksumSHA1": "dkruahfhuLXXuyeCuRpsWlcRK+8=",
			"path": "github.com/spf13/jwalterweatherman",
			"revision": "33c24e77fb80341fe7130ee7c594256ff08ccc46",
			"revisionTime": "2016-03-01T12:00:06Z"
		},
		{
			"checksumSHA1": "PmccVBlMZtlxd8WbeGewGq0TyDI=",
			"path": "github.com/spf13/pflag",
			"revision": "103ce5cd2042f2fe629c1957abb64ab3e7f50235",
			"revisionTime": "2016-08-20T15:41:56Z"
		},
		{
			"path": "github.com/stretchr/testify/assert",
			"revision": "dab07ac62d4905d3e48d17dc549c684ac3b7c15a"
		},
		{
			"checksumSHA1": "UH0Z+bfd+2InukxI++fxbYa0/ME=",
			"path": "github.com/valyala/bytebufferpool",
			"revision": "a517d2d1537f5b02e9f6c23d4794160c6c2bc157",
			"revisionTime": "2016-07-01T19:46:08Z"
		},
		{
<<<<<<< HEAD
=======
			"checksumSHA1": "Jcarmr4WdTvVAWBssHA33O6NaeI=",
			"path": "github.com/xordataexchange/crypt/backend",
			"revision": "93de65664ef094aa5acff4f5201ac17580370af7",
			"revisionTime": "2015-03-27T17:26:45Z"
		},
		{
			"checksumSHA1": "XwrymfY5Vix5WXwiG+PBmwJiFKo=",
			"path": "github.com/xordataexchange/crypt/backend/consul",
			"revision": "93de65664ef094aa5acff4f5201ac17580370af7",
			"revisionTime": "2015-03-27T17:26:45Z"
		},
		{
			"checksumSHA1": "4c3On61HjMsTvNZ/Jn4w65gV35Q=",
			"path": "github.com/xordataexchange/crypt/backend/etcd",
			"revision": "93de65664ef094aa5acff4f5201ac17580370af7",
			"revisionTime": "2015-03-27T17:26:45Z"
		},
		{
			"checksumSHA1": "+LK6jdiDR3a/HF8SoN5Mf+XftU0=",
			"path": "github.com/xordataexchange/crypt/config",
			"revision": "93de65664ef094aa5acff4f5201ac17580370af7",
			"revisionTime": "2015-03-27T17:26:45Z"
		},
		{
			"checksumSHA1": "lf1th5ICyuV7ah5/CCv1FdGI3Fs=",
			"path": "github.com/xordataexchange/crypt/encoding/secconf",
			"revision": "93de65664ef094aa5acff4f5201ac17580370af7",
			"revisionTime": "2015-03-27T17:26:45Z"
		},
		{
			"checksumSHA1": "TT1rac6kpQp2vz24m5yDGUNQ/QQ=",
			"path": "golang.org/x/crypto/cast5",
			"revision": "74f810a0152f4c50a16195f6b9ff44afc35594e8",
			"revisionTime": "2015-05-08T16:14:00Z"
		},
		{
			"checksumSHA1": "+Yh80AKkMNdwI2tuMsZ3fjmDc1Y=",
			"path": "golang.org/x/crypto/openpgp",
			"revision": "74f810a0152f4c50a16195f6b9ff44afc35594e8",
			"revisionTime": "2015-05-08T16:14:00Z"
		},
		{
			"checksumSHA1": "olOKkhrdkYQHZ0lf1orrFQPQrv4=",
			"path": "golang.org/x/crypto/openpgp/armor",
			"revision": "74f810a0152f4c50a16195f6b9ff44afc35594e8",
			"revisionTime": "2015-05-08T16:14:00Z"
		},
		{
			"checksumSHA1": "eo/KtdjieJQXH7Qy+faXFcF70ME=",
			"path": "golang.org/x/crypto/openpgp/elgamal",
			"revision": "74f810a0152f4c50a16195f6b9ff44afc35594e8",
			"revisionTime": "2015-05-08T16:14:00Z"
		},
		{
			"checksumSHA1": "rlxVSaGgqdAgwblsErxTxIfuGfg=",
			"path": "golang.org/x/crypto/openpgp/errors",
			"revision": "74f810a0152f4c50a16195f6b9ff44afc35594e8",
			"revisionTime": "2015-05-08T16:14:00Z"
		},
		{
			"checksumSHA1": "otZ7+qdRt2KyF4e1UYe4iYu2Tu4=",
			"path": "golang.org/x/crypto/openpgp/packet",
			"revision": "74f810a0152f4c50a16195f6b9ff44afc35594e8",
			"revisionTime": "2015-05-08T16:14:00Z"
		},
		{
			"checksumSHA1": "sJspGhrr7TS9uMgyv2/cSfRDLV8=",
			"path": "golang.org/x/crypto/openpgp/s2k",
			"revision": "74f810a0152f4c50a16195f6b9ff44afc35594e8",
			"revisionTime": "2015-05-08T16:14:00Z"
		},
		{
			"path": "golang.org/x/net/websocket",
			"revision": "db8e4de5b2d6653f66aea53094624468caad15d2"
		},
		{
			"checksumSHA1": "oB90iPjWGKrGCtcuelz6n/noKD4=",
			"origin": "github.com/centrifugal/centrifugo/vendor/gopkg.in/igm/sockjs-go.v2/sockjs",
>>>>>>> ad9a8940
			"path": "gopkg.in/igm/sockjs-go.v2/sockjs",
			"revision": "1e8c8f7f3832bd1fadc93ea672f82d22d45c1c34",
			"revisionTime": "2016-10-18T09:56:49Z"
		},
		{
			"checksumSHA1": "yV+2de12Q/t09hBGYGKEOFr1/zc=",
			"path": "gopkg.in/yaml.v2",
			"revision": "e4d366fc3c7938e2958e662b4258c7a89e1f0e3e",
			"revisionTime": "2016-07-15T03:37:55Z"
		}
	],
	"rootPath": "github.com/centrifugal/centrifugo"
}<|MERGE_RESOLUTION|>--- conflicted
+++ resolved
@@ -145,87 +145,6 @@
 			"revisionTime": "2016-07-01T19:46:08Z"
 		},
 		{
-<<<<<<< HEAD
-=======
-			"checksumSHA1": "Jcarmr4WdTvVAWBssHA33O6NaeI=",
-			"path": "github.com/xordataexchange/crypt/backend",
-			"revision": "93de65664ef094aa5acff4f5201ac17580370af7",
-			"revisionTime": "2015-03-27T17:26:45Z"
-		},
-		{
-			"checksumSHA1": "XwrymfY5Vix5WXwiG+PBmwJiFKo=",
-			"path": "github.com/xordataexchange/crypt/backend/consul",
-			"revision": "93de65664ef094aa5acff4f5201ac17580370af7",
-			"revisionTime": "2015-03-27T17:26:45Z"
-		},
-		{
-			"checksumSHA1": "4c3On61HjMsTvNZ/Jn4w65gV35Q=",
-			"path": "github.com/xordataexchange/crypt/backend/etcd",
-			"revision": "93de65664ef094aa5acff4f5201ac17580370af7",
-			"revisionTime": "2015-03-27T17:26:45Z"
-		},
-		{
-			"checksumSHA1": "+LK6jdiDR3a/HF8SoN5Mf+XftU0=",
-			"path": "github.com/xordataexchange/crypt/config",
-			"revision": "93de65664ef094aa5acff4f5201ac17580370af7",
-			"revisionTime": "2015-03-27T17:26:45Z"
-		},
-		{
-			"checksumSHA1": "lf1th5ICyuV7ah5/CCv1FdGI3Fs=",
-			"path": "github.com/xordataexchange/crypt/encoding/secconf",
-			"revision": "93de65664ef094aa5acff4f5201ac17580370af7",
-			"revisionTime": "2015-03-27T17:26:45Z"
-		},
-		{
-			"checksumSHA1": "TT1rac6kpQp2vz24m5yDGUNQ/QQ=",
-			"path": "golang.org/x/crypto/cast5",
-			"revision": "74f810a0152f4c50a16195f6b9ff44afc35594e8",
-			"revisionTime": "2015-05-08T16:14:00Z"
-		},
-		{
-			"checksumSHA1": "+Yh80AKkMNdwI2tuMsZ3fjmDc1Y=",
-			"path": "golang.org/x/crypto/openpgp",
-			"revision": "74f810a0152f4c50a16195f6b9ff44afc35594e8",
-			"revisionTime": "2015-05-08T16:14:00Z"
-		},
-		{
-			"checksumSHA1": "olOKkhrdkYQHZ0lf1orrFQPQrv4=",
-			"path": "golang.org/x/crypto/openpgp/armor",
-			"revision": "74f810a0152f4c50a16195f6b9ff44afc35594e8",
-			"revisionTime": "2015-05-08T16:14:00Z"
-		},
-		{
-			"checksumSHA1": "eo/KtdjieJQXH7Qy+faXFcF70ME=",
-			"path": "golang.org/x/crypto/openpgp/elgamal",
-			"revision": "74f810a0152f4c50a16195f6b9ff44afc35594e8",
-			"revisionTime": "2015-05-08T16:14:00Z"
-		},
-		{
-			"checksumSHA1": "rlxVSaGgqdAgwblsErxTxIfuGfg=",
-			"path": "golang.org/x/crypto/openpgp/errors",
-			"revision": "74f810a0152f4c50a16195f6b9ff44afc35594e8",
-			"revisionTime": "2015-05-08T16:14:00Z"
-		},
-		{
-			"checksumSHA1": "otZ7+qdRt2KyF4e1UYe4iYu2Tu4=",
-			"path": "golang.org/x/crypto/openpgp/packet",
-			"revision": "74f810a0152f4c50a16195f6b9ff44afc35594e8",
-			"revisionTime": "2015-05-08T16:14:00Z"
-		},
-		{
-			"checksumSHA1": "sJspGhrr7TS9uMgyv2/cSfRDLV8=",
-			"path": "golang.org/x/crypto/openpgp/s2k",
-			"revision": "74f810a0152f4c50a16195f6b9ff44afc35594e8",
-			"revisionTime": "2015-05-08T16:14:00Z"
-		},
-		{
-			"path": "golang.org/x/net/websocket",
-			"revision": "db8e4de5b2d6653f66aea53094624468caad15d2"
-		},
-		{
-			"checksumSHA1": "oB90iPjWGKrGCtcuelz6n/noKD4=",
-			"origin": "github.com/centrifugal/centrifugo/vendor/gopkg.in/igm/sockjs-go.v2/sockjs",
->>>>>>> ad9a8940
 			"path": "gopkg.in/igm/sockjs-go.v2/sockjs",
 			"revision": "1e8c8f7f3832bd1fadc93ea672f82d22d45c1c34",
 			"revisionTime": "2016-10-18T09:56:49Z"
