// Code generated by protoc-gen-go. DO NOT EDIT.
// source: github.com/golang/protobuf/ptypes/duration/duration.proto

package duration

import (
	protoreflect "google.golang.org/protobuf/reflect/protoreflect"
	protoimpl "google.golang.org/protobuf/runtime/protoimpl"
	durationpb "google.golang.org/protobuf/types/known/durationpb"
	reflect "reflect"
)

// Symbols defined in public import of google/protobuf/duration.proto.

type Duration = durationpb.Duration

<<<<<<< HEAD
// A Duration represents a signed, fixed-length span of time represented
// as a count of seconds and fractions of seconds at nanosecond
// resolution. It is independent of any calendar and concepts like "day"
// or "month". It is related to Timestamp in that the difference between
// two Timestamp values is a Duration and it can be added or subtracted
// from a Timestamp. Range is approximately +-10,000 years.
//
// # Examples
//
// Example 1: Compute Duration from two Timestamps in pseudo code.
//
//     Timestamp start = ...;
//     Timestamp end = ...;
//     Duration duration = ...;
//
//     duration.seconds = end.seconds - start.seconds;
//     duration.nanos = end.nanos - start.nanos;
//
//     if (duration.seconds < 0 && duration.nanos > 0) {
//       duration.seconds += 1;
//       duration.nanos -= 1000000000;
//     } else if (duration.seconds > 0 && duration.nanos < 0) {
//       duration.seconds -= 1;
//       duration.nanos += 1000000000;
//     }
//
// Example 2: Compute Timestamp from Timestamp + Duration in pseudo code.
//
//     Timestamp start = ...;
//     Duration duration = ...;
//     Timestamp end = ...;
//
//     end.seconds = start.seconds + duration.seconds;
//     end.nanos = start.nanos + duration.nanos;
//
//     if (end.nanos < 0) {
//       end.seconds -= 1;
//       end.nanos += 1000000000;
//     } else if (end.nanos >= 1000000000) {
//       end.seconds += 1;
//       end.nanos -= 1000000000;
//     }
//
// Example 3: Compute Duration from datetime.timedelta in Python.
//
//     td = datetime.timedelta(days=3, minutes=10)
//     duration = Duration()
//     duration.FromTimedelta(td)
//
// # JSON Mapping
//
// In JSON format, the Duration type is encoded as a string rather than an
// object, where the string ends in the suffix "s" (indicating seconds) and
// is preceded by the number of seconds, with nanoseconds expressed as
// fractional seconds. For example, 3 seconds with 0 nanoseconds should be
// encoded in JSON format as "3s", while 3 seconds and 1 nanosecond should
// be expressed in JSON format as "3.000000001s", and 3 seconds and 1
// microsecond should be expressed in JSON format as "3.000001s".
//
//
type Duration struct {
	// Signed seconds of the span of time. Must be from -315,576,000,000
	// to +315,576,000,000 inclusive. Note: these bounds are computed from:
	// 60 sec/min * 60 min/hr * 24 hr/day * 365.25 days/year * 10000 years
	Seconds int64 `protobuf:"varint,1,opt,name=seconds,proto3" json:"seconds,omitempty"`
	// Signed fractions of a second at nanosecond resolution of the span
	// of time. Durations less than one second are represented with a 0
	// `seconds` field and a positive or negative `nanos` field. For durations
	// of one second or more, a non-zero value for the `nanos` field must be
	// of the same sign as the `seconds` field. Must be from -999,999,999
	// to +999,999,999 inclusive.
	Nanos                int32    `protobuf:"varint,2,opt,name=nanos,proto3" json:"nanos,omitempty"`
	XXX_NoUnkeyedLiteral struct{} `json:"-"`
	XXX_unrecognized     []byte   `json:"-"`
	XXX_sizecache        int32    `json:"-"`
}
=======
var File_github_com_golang_protobuf_ptypes_duration_duration_proto protoreflect.FileDescriptor
>>>>>>> 3cffbd1c

var file_github_com_golang_protobuf_ptypes_duration_duration_proto_rawDesc = []byte{
	0x0a, 0x39, 0x67, 0x69, 0x74, 0x68, 0x75, 0x62, 0x2e, 0x63, 0x6f, 0x6d, 0x2f, 0x67, 0x6f, 0x6c,
	0x61, 0x6e, 0x67, 0x2f, 0x70, 0x72, 0x6f, 0x74, 0x6f, 0x62, 0x75, 0x66, 0x2f, 0x70, 0x74, 0x79,
	0x70, 0x65, 0x73, 0x2f, 0x64, 0x75, 0x72, 0x61, 0x74, 0x69, 0x6f, 0x6e, 0x2f, 0x64, 0x75, 0x72,
	0x61, 0x74, 0x69, 0x6f, 0x6e, 0x2e, 0x70, 0x72, 0x6f, 0x74, 0x6f, 0x1a, 0x1e, 0x67, 0x6f, 0x6f,
	0x67, 0x6c, 0x65, 0x2f, 0x70, 0x72, 0x6f, 0x74, 0x6f, 0x62, 0x75, 0x66, 0x2f, 0x64, 0x75, 0x72,
	0x61, 0x74, 0x69, 0x6f, 0x6e, 0x2e, 0x70, 0x72, 0x6f, 0x74, 0x6f, 0x42, 0x35, 0x5a, 0x33, 0x67,
	0x69, 0x74, 0x68, 0x75, 0x62, 0x2e, 0x63, 0x6f, 0x6d, 0x2f, 0x67, 0x6f, 0x6c, 0x61, 0x6e, 0x67,
	0x2f, 0x70, 0x72, 0x6f, 0x74, 0x6f, 0x62, 0x75, 0x66, 0x2f, 0x70, 0x74, 0x79, 0x70, 0x65, 0x73,
	0x2f, 0x64, 0x75, 0x72, 0x61, 0x74, 0x69, 0x6f, 0x6e, 0x3b, 0x64, 0x75, 0x72, 0x61, 0x74, 0x69,
	0x6f, 0x6e, 0x50, 0x00, 0x62, 0x06, 0x70, 0x72, 0x6f, 0x74, 0x6f, 0x33,
}

var file_github_com_golang_protobuf_ptypes_duration_duration_proto_goTypes = []interface{}{}
var file_github_com_golang_protobuf_ptypes_duration_duration_proto_depIdxs = []int32{
	0, // [0:0] is the sub-list for method output_type
	0, // [0:0] is the sub-list for method input_type
	0, // [0:0] is the sub-list for extension type_name
	0, // [0:0] is the sub-list for extension extendee
	0, // [0:0] is the sub-list for field type_name
}

func init() { file_github_com_golang_protobuf_ptypes_duration_duration_proto_init() }
func file_github_com_golang_protobuf_ptypes_duration_duration_proto_init() {
	if File_github_com_golang_protobuf_ptypes_duration_duration_proto != nil {
		return
	}
<<<<<<< HEAD
	return 0
}

func (m *Duration) GetNanos() int32 {
	if m != nil {
		return m.Nanos
	}
	return 0
}

func init() {
	proto.RegisterType((*Duration)(nil), "google.protobuf.Duration")
}

func init() {
	proto.RegisterFile("google/protobuf/duration.proto", fileDescriptor_23597b2ebd7ac6c5)
}

var fileDescriptor_23597b2ebd7ac6c5 = []byte{
	// 190 bytes of a gzipped FileDescriptorProto
	0x1f, 0x8b, 0x08, 0x00, 0x00, 0x00, 0x00, 0x00, 0x02, 0xff, 0xe2, 0x92, 0x4b, 0xcf, 0xcf, 0x4f,
	0xcf, 0x49, 0xd5, 0x2f, 0x28, 0xca, 0x2f, 0xc9, 0x4f, 0x2a, 0x4d, 0xd3, 0x4f, 0x29, 0x2d, 0x4a,
	0x2c, 0xc9, 0xcc, 0xcf, 0xd3, 0x03, 0x8b, 0x08, 0xf1, 0x43, 0xe4, 0xf5, 0x60, 0xf2, 0x4a, 0x56,
	0x5c, 0x1c, 0x2e, 0x50, 0x25, 0x42, 0x12, 0x5c, 0xec, 0xc5, 0xa9, 0xc9, 0xf9, 0x79, 0x29, 0xc5,
	0x12, 0x8c, 0x0a, 0x8c, 0x1a, 0xcc, 0x41, 0x30, 0xae, 0x90, 0x08, 0x17, 0x6b, 0x5e, 0x62, 0x5e,
	0x7e, 0xb1, 0x04, 0x93, 0x02, 0xa3, 0x06, 0x6b, 0x10, 0x84, 0xe3, 0x54, 0xc3, 0x25, 0x9c, 0x9c,
	0x9f, 0xab, 0x87, 0x66, 0xa4, 0x13, 0x2f, 0xcc, 0xc0, 0x00, 0x90, 0x48, 0x00, 0x63, 0x94, 0x56,
	0x7a, 0x66, 0x49, 0x46, 0x69, 0x92, 0x5e, 0x72, 0x7e, 0xae, 0x7e, 0x7a, 0x7e, 0x4e, 0x62, 0x5e,
	0x3a, 0xc2, 0x7d, 0x05, 0x25, 0x95, 0x05, 0xa9, 0xc5, 0x70, 0x67, 0xfe, 0x60, 0x64, 0x5c, 0xc4,
	0xc4, 0xec, 0x1e, 0xe0, 0xb4, 0x8a, 0x49, 0xce, 0x1d, 0x62, 0x6e, 0x00, 0x54, 0xa9, 0x5e, 0x78,
	0x6a, 0x4e, 0x8e, 0x77, 0x5e, 0x7e, 0x79, 0x5e, 0x08, 0x48, 0x4b, 0x12, 0x1b, 0xd8, 0x0c, 0x63,
	0x40, 0x00, 0x00, 0x00, 0xff, 0xff, 0xdc, 0x84, 0x30, 0xff, 0xf3, 0x00, 0x00, 0x00,
=======
	type x struct{}
	out := protoimpl.TypeBuilder{
		File: protoimpl.DescBuilder{
			GoPackagePath: reflect.TypeOf(x{}).PkgPath(),
			RawDescriptor: file_github_com_golang_protobuf_ptypes_duration_duration_proto_rawDesc,
			NumEnums:      0,
			NumMessages:   0,
			NumExtensions: 0,
			NumServices:   0,
		},
		GoTypes:           file_github_com_golang_protobuf_ptypes_duration_duration_proto_goTypes,
		DependencyIndexes: file_github_com_golang_protobuf_ptypes_duration_duration_proto_depIdxs,
	}.Build()
	File_github_com_golang_protobuf_ptypes_duration_duration_proto = out.File
	file_github_com_golang_protobuf_ptypes_duration_duration_proto_rawDesc = nil
	file_github_com_golang_protobuf_ptypes_duration_duration_proto_goTypes = nil
	file_github_com_golang_protobuf_ptypes_duration_duration_proto_depIdxs = nil
>>>>>>> 3cffbd1c
}<|MERGE_RESOLUTION|>--- conflicted
+++ resolved
@@ -14,86 +14,7 @@
 
 type Duration = durationpb.Duration
 
-<<<<<<< HEAD
-// A Duration represents a signed, fixed-length span of time represented
-// as a count of seconds and fractions of seconds at nanosecond
-// resolution. It is independent of any calendar and concepts like "day"
-// or "month". It is related to Timestamp in that the difference between
-// two Timestamp values is a Duration and it can be added or subtracted
-// from a Timestamp. Range is approximately +-10,000 years.
-//
-// # Examples
-//
-// Example 1: Compute Duration from two Timestamps in pseudo code.
-//
-//     Timestamp start = ...;
-//     Timestamp end = ...;
-//     Duration duration = ...;
-//
-//     duration.seconds = end.seconds - start.seconds;
-//     duration.nanos = end.nanos - start.nanos;
-//
-//     if (duration.seconds < 0 && duration.nanos > 0) {
-//       duration.seconds += 1;
-//       duration.nanos -= 1000000000;
-//     } else if (duration.seconds > 0 && duration.nanos < 0) {
-//       duration.seconds -= 1;
-//       duration.nanos += 1000000000;
-//     }
-//
-// Example 2: Compute Timestamp from Timestamp + Duration in pseudo code.
-//
-//     Timestamp start = ...;
-//     Duration duration = ...;
-//     Timestamp end = ...;
-//
-//     end.seconds = start.seconds + duration.seconds;
-//     end.nanos = start.nanos + duration.nanos;
-//
-//     if (end.nanos < 0) {
-//       end.seconds -= 1;
-//       end.nanos += 1000000000;
-//     } else if (end.nanos >= 1000000000) {
-//       end.seconds += 1;
-//       end.nanos -= 1000000000;
-//     }
-//
-// Example 3: Compute Duration from datetime.timedelta in Python.
-//
-//     td = datetime.timedelta(days=3, minutes=10)
-//     duration = Duration()
-//     duration.FromTimedelta(td)
-//
-// # JSON Mapping
-//
-// In JSON format, the Duration type is encoded as a string rather than an
-// object, where the string ends in the suffix "s" (indicating seconds) and
-// is preceded by the number of seconds, with nanoseconds expressed as
-// fractional seconds. For example, 3 seconds with 0 nanoseconds should be
-// encoded in JSON format as "3s", while 3 seconds and 1 nanosecond should
-// be expressed in JSON format as "3.000000001s", and 3 seconds and 1
-// microsecond should be expressed in JSON format as "3.000001s".
-//
-//
-type Duration struct {
-	// Signed seconds of the span of time. Must be from -315,576,000,000
-	// to +315,576,000,000 inclusive. Note: these bounds are computed from:
-	// 60 sec/min * 60 min/hr * 24 hr/day * 365.25 days/year * 10000 years
-	Seconds int64 `protobuf:"varint,1,opt,name=seconds,proto3" json:"seconds,omitempty"`
-	// Signed fractions of a second at nanosecond resolution of the span
-	// of time. Durations less than one second are represented with a 0
-	// `seconds` field and a positive or negative `nanos` field. For durations
-	// of one second or more, a non-zero value for the `nanos` field must be
-	// of the same sign as the `seconds` field. Must be from -999,999,999
-	// to +999,999,999 inclusive.
-	Nanos                int32    `protobuf:"varint,2,opt,name=nanos,proto3" json:"nanos,omitempty"`
-	XXX_NoUnkeyedLiteral struct{} `json:"-"`
-	XXX_unrecognized     []byte   `json:"-"`
-	XXX_sizecache        int32    `json:"-"`
-}
-=======
 var File_github_com_golang_protobuf_ptypes_duration_duration_proto protoreflect.FileDescriptor
->>>>>>> 3cffbd1c
 
 var file_github_com_golang_protobuf_ptypes_duration_duration_proto_rawDesc = []byte{
 	0x0a, 0x39, 0x67, 0x69, 0x74, 0x68, 0x75, 0x62, 0x2e, 0x63, 0x6f, 0x6d, 0x2f, 0x67, 0x6f, 0x6c,
@@ -122,40 +43,6 @@
 	if File_github_com_golang_protobuf_ptypes_duration_duration_proto != nil {
 		return
 	}
-<<<<<<< HEAD
-	return 0
-}
-
-func (m *Duration) GetNanos() int32 {
-	if m != nil {
-		return m.Nanos
-	}
-	return 0
-}
-
-func init() {
-	proto.RegisterType((*Duration)(nil), "google.protobuf.Duration")
-}
-
-func init() {
-	proto.RegisterFile("google/protobuf/duration.proto", fileDescriptor_23597b2ebd7ac6c5)
-}
-
-var fileDescriptor_23597b2ebd7ac6c5 = []byte{
-	// 190 bytes of a gzipped FileDescriptorProto
-	0x1f, 0x8b, 0x08, 0x00, 0x00, 0x00, 0x00, 0x00, 0x02, 0xff, 0xe2, 0x92, 0x4b, 0xcf, 0xcf, 0x4f,
-	0xcf, 0x49, 0xd5, 0x2f, 0x28, 0xca, 0x2f, 0xc9, 0x4f, 0x2a, 0x4d, 0xd3, 0x4f, 0x29, 0x2d, 0x4a,
-	0x2c, 0xc9, 0xcc, 0xcf, 0xd3, 0x03, 0x8b, 0x08, 0xf1, 0x43, 0xe4, 0xf5, 0x60, 0xf2, 0x4a, 0x56,
-	0x5c, 0x1c, 0x2e, 0x50, 0x25, 0x42, 0x12, 0x5c, 0xec, 0xc5, 0xa9, 0xc9, 0xf9, 0x79, 0x29, 0xc5,
-	0x12, 0x8c, 0x0a, 0x8c, 0x1a, 0xcc, 0x41, 0x30, 0xae, 0x90, 0x08, 0x17, 0x6b, 0x5e, 0x62, 0x5e,
-	0x7e, 0xb1, 0x04, 0x93, 0x02, 0xa3, 0x06, 0x6b, 0x10, 0x84, 0xe3, 0x54, 0xc3, 0x25, 0x9c, 0x9c,
-	0x9f, 0xab, 0x87, 0x66, 0xa4, 0x13, 0x2f, 0xcc, 0xc0, 0x00, 0x90, 0x48, 0x00, 0x63, 0x94, 0x56,
-	0x7a, 0x66, 0x49, 0x46, 0x69, 0x92, 0x5e, 0x72, 0x7e, 0xae, 0x7e, 0x7a, 0x7e, 0x4e, 0x62, 0x5e,
-	0x3a, 0xc2, 0x7d, 0x05, 0x25, 0x95, 0x05, 0xa9, 0xc5, 0x70, 0x67, 0xfe, 0x60, 0x64, 0x5c, 0xc4,
-	0xc4, 0xec, 0x1e, 0xe0, 0xb4, 0x8a, 0x49, 0xce, 0x1d, 0x62, 0x6e, 0x00, 0x54, 0xa9, 0x5e, 0x78,
-	0x6a, 0x4e, 0x8e, 0x77, 0x5e, 0x7e, 0x79, 0x5e, 0x08, 0x48, 0x4b, 0x12, 0x1b, 0xd8, 0x0c, 0x63,
-	0x40, 0x00, 0x00, 0x00, 0xff, 0xff, 0xdc, 0x84, 0x30, 0xff, 0xf3, 0x00, 0x00, 0x00,
-=======
 	type x struct{}
 	out := protoimpl.TypeBuilder{
 		File: protoimpl.DescBuilder{
@@ -173,5 +60,4 @@
 	file_github_com_golang_protobuf_ptypes_duration_duration_proto_rawDesc = nil
 	file_github_com_golang_protobuf_ptypes_duration_duration_proto_goTypes = nil
 	file_github_com_golang_protobuf_ptypes_duration_duration_proto_depIdxs = nil
->>>>>>> 3cffbd1c
 }