// Code generated by protoc-gen-go. DO NOT EDIT.
// source: github.com/golang/protobuf/ptypes/any/any.proto

package any

import (
	protoreflect "google.golang.org/protobuf/reflect/protoreflect"
	protoimpl "google.golang.org/protobuf/runtime/protoimpl"
	anypb "google.golang.org/protobuf/types/known/anypb"
	reflect "reflect"
)

// Symbols defined in public import of google/protobuf/any.proto.

type Any = anypb.Any

<<<<<<< HEAD
// `Any` contains an arbitrary serialized protocol buffer message along with a
// URL that describes the type of the serialized message.
//
// Protobuf library provides support to pack/unpack Any values in the form
// of utility functions or additional generated methods of the Any type.
//
// Example 1: Pack and unpack a message in C++.
//
//     Foo foo = ...;
//     Any any;
//     any.PackFrom(foo);
//     ...
//     if (any.UnpackTo(&foo)) {
//       ...
//     }
//
// Example 2: Pack and unpack a message in Java.
//
//     Foo foo = ...;
//     Any any = Any.pack(foo);
//     ...
//     if (any.is(Foo.class)) {
//       foo = any.unpack(Foo.class);
//     }
//
//  Example 3: Pack and unpack a message in Python.
//
//     foo = Foo(...)
//     any = Any()
//     any.Pack(foo)
//     ...
//     if any.Is(Foo.DESCRIPTOR):
//       any.Unpack(foo)
//       ...
//
//  Example 4: Pack and unpack a message in Go
//
//      foo := &pb.Foo{...}
//      any, err := ptypes.MarshalAny(foo)
//      ...
//      foo := &pb.Foo{}
//      if err := ptypes.UnmarshalAny(any, foo); err != nil {
//        ...
//      }
//
// The pack methods provided by protobuf library will by default use
// 'type.googleapis.com/full.type.name' as the type URL and the unpack
// methods only use the fully qualified type name after the last '/'
// in the type URL, for example "foo.bar.com/x/y.z" will yield type
// name "y.z".
//
//
// JSON
// ====
// The JSON representation of an `Any` value uses the regular
// representation of the deserialized, embedded message, with an
// additional field `@type` which contains the type URL. Example:
//
//     package google.profile;
//     message Person {
//       string first_name = 1;
//       string last_name = 2;
//     }
//
//     {
//       "@type": "type.googleapis.com/google.profile.Person",
//       "firstName": <string>,
//       "lastName": <string>
//     }
//
// If the embedded message type is well-known and has a custom JSON
// representation, that representation will be embedded adding a field
// `value` which holds the custom JSON in addition to the `@type`
// field. Example (for message [google.protobuf.Duration][]):
//
//     {
//       "@type": "type.googleapis.com/google.protobuf.Duration",
//       "value": "1.212s"
//     }
//
type Any struct {
	// A URL/resource name that uniquely identifies the type of the serialized
	// protocol buffer message. This string must contain at least
	// one "/" character. The last segment of the URL's path must represent
	// the fully qualified name of the type (as in
	// `path/google.protobuf.Duration`). The name should be in a canonical form
	// (e.g., leading "." is not accepted).
	//
	// In practice, teams usually precompile into the binary all types that they
	// expect it to use in the context of Any. However, for URLs which use the
	// scheme `http`, `https`, or no scheme, one can optionally set up a type
	// server that maps type URLs to message definitions as follows:
	//
	// * If no scheme is provided, `https` is assumed.
	// * An HTTP GET on the URL must yield a [google.protobuf.Type][]
	//   value in binary format, or produce an error.
	// * Applications are allowed to cache lookup results based on the
	//   URL, or have them precompiled into a binary to avoid any
	//   lookup. Therefore, binary compatibility needs to be preserved
	//   on changes to types. (Use versioned type names to manage
	//   breaking changes.)
	//
	// Note: this functionality is not currently available in the official
	// protobuf release, and it is not used for type URLs beginning with
	// type.googleapis.com.
	//
	// Schemes other than `http`, `https` (or the empty scheme) might be
	// used with implementation specific semantics.
	//
	TypeUrl string `protobuf:"bytes,1,opt,name=type_url,json=typeUrl,proto3" json:"type_url,omitempty"`
	// Must be a valid serialized protocol buffer of the above specified type.
	Value                []byte   `protobuf:"bytes,2,opt,name=value,proto3" json:"value,omitempty"`
	XXX_NoUnkeyedLiteral struct{} `json:"-"`
	XXX_unrecognized     []byte   `json:"-"`
	XXX_sizecache        int32    `json:"-"`
}
=======
var File_github_com_golang_protobuf_ptypes_any_any_proto protoreflect.FileDescriptor
>>>>>>> 3cffbd1c

var file_github_com_golang_protobuf_ptypes_any_any_proto_rawDesc = []byte{
	0x0a, 0x2f, 0x67, 0x69, 0x74, 0x68, 0x75, 0x62, 0x2e, 0x63, 0x6f, 0x6d, 0x2f, 0x67, 0x6f, 0x6c,
	0x61, 0x6e, 0x67, 0x2f, 0x70, 0x72, 0x6f, 0x74, 0x6f, 0x62, 0x75, 0x66, 0x2f, 0x70, 0x74, 0x79,
	0x70, 0x65, 0x73, 0x2f, 0x61, 0x6e, 0x79, 0x2f, 0x61, 0x6e, 0x79, 0x2e, 0x70, 0x72, 0x6f, 0x74,
	0x6f, 0x1a, 0x19, 0x67, 0x6f, 0x6f, 0x67, 0x6c, 0x65, 0x2f, 0x70, 0x72, 0x6f, 0x74, 0x6f, 0x62,
	0x75, 0x66, 0x2f, 0x61, 0x6e, 0x79, 0x2e, 0x70, 0x72, 0x6f, 0x74, 0x6f, 0x42, 0x2b, 0x5a, 0x29,
	0x67, 0x69, 0x74, 0x68, 0x75, 0x62, 0x2e, 0x63, 0x6f, 0x6d, 0x2f, 0x67, 0x6f, 0x6c, 0x61, 0x6e,
	0x67, 0x2f, 0x70, 0x72, 0x6f, 0x74, 0x6f, 0x62, 0x75, 0x66, 0x2f, 0x70, 0x74, 0x79, 0x70, 0x65,
	0x73, 0x2f, 0x61, 0x6e, 0x79, 0x3b, 0x61, 0x6e, 0x79, 0x50, 0x00, 0x62, 0x06, 0x70, 0x72, 0x6f,
	0x74, 0x6f, 0x33,
}

var file_github_com_golang_protobuf_ptypes_any_any_proto_goTypes = []interface{}{}
var file_github_com_golang_protobuf_ptypes_any_any_proto_depIdxs = []int32{
	0, // [0:0] is the sub-list for method output_type
	0, // [0:0] is the sub-list for method input_type
	0, // [0:0] is the sub-list for extension type_name
	0, // [0:0] is the sub-list for extension extendee
	0, // [0:0] is the sub-list for field type_name
}

func init() { file_github_com_golang_protobuf_ptypes_any_any_proto_init() }
func file_github_com_golang_protobuf_ptypes_any_any_proto_init() {
	if File_github_com_golang_protobuf_ptypes_any_any_proto != nil {
		return
	}
<<<<<<< HEAD
	return ""
}

func (m *Any) GetValue() []byte {
	if m != nil {
		return m.Value
	}
	return nil
}

func init() {
	proto.RegisterType((*Any)(nil), "google.protobuf.Any")
}

func init() {
	proto.RegisterFile("google/protobuf/any.proto", fileDescriptor_b53526c13ae22eb4)
}

var fileDescriptor_b53526c13ae22eb4 = []byte{
	// 185 bytes of a gzipped FileDescriptorProto
	0x1f, 0x8b, 0x08, 0x00, 0x00, 0x00, 0x00, 0x00, 0x02, 0xff, 0xe2, 0x92, 0x4c, 0xcf, 0xcf, 0x4f,
	0xcf, 0x49, 0xd5, 0x2f, 0x28, 0xca, 0x2f, 0xc9, 0x4f, 0x2a, 0x4d, 0xd3, 0x4f, 0xcc, 0xab, 0xd4,
	0x03, 0x73, 0x84, 0xf8, 0x21, 0x52, 0x7a, 0x30, 0x29, 0x25, 0x33, 0x2e, 0x66, 0xc7, 0xbc, 0x4a,
	0x21, 0x49, 0x2e, 0x8e, 0x92, 0xca, 0x82, 0xd4, 0xf8, 0xd2, 0xa2, 0x1c, 0x09, 0x46, 0x05, 0x46,
	0x0d, 0xce, 0x20, 0x76, 0x10, 0x3f, 0xb4, 0x28, 0x47, 0x48, 0x84, 0x8b, 0xb5, 0x2c, 0x31, 0xa7,
	0x34, 0x55, 0x82, 0x49, 0x81, 0x51, 0x83, 0x27, 0x08, 0xc2, 0x71, 0xca, 0xe7, 0x12, 0x4e, 0xce,
	0xcf, 0xd5, 0x43, 0x33, 0xce, 0x89, 0xc3, 0x31, 0xaf, 0x32, 0x00, 0xc4, 0x09, 0x60, 0x8c, 0x52,
	0x4d, 0xcf, 0x2c, 0xc9, 0x28, 0x4d, 0xd2, 0x4b, 0xce, 0xcf, 0xd5, 0x4f, 0xcf, 0xcf, 0x49, 0xcc,
	0x4b, 0x47, 0xb8, 0xa8, 0x00, 0x64, 0x7a, 0x31, 0xc8, 0x61, 0x8b, 0x98, 0x98, 0xdd, 0x03, 0x9c,
	0x56, 0x31, 0xc9, 0xb9, 0x43, 0x8c, 0x0a, 0x80, 0x2a, 0xd1, 0x0b, 0x4f, 0xcd, 0xc9, 0xf1, 0xce,
	0xcb, 0x2f, 0xcf, 0x0b, 0x01, 0x29, 0x4d, 0x62, 0x03, 0xeb, 0x35, 0x06, 0x04, 0x00, 0x00, 0xff,
	0xff, 0x13, 0xf8, 0xe8, 0x42, 0xdd, 0x00, 0x00, 0x00,
=======
	type x struct{}
	out := protoimpl.TypeBuilder{
		File: protoimpl.DescBuilder{
			GoPackagePath: reflect.TypeOf(x{}).PkgPath(),
			RawDescriptor: file_github_com_golang_protobuf_ptypes_any_any_proto_rawDesc,
			NumEnums:      0,
			NumMessages:   0,
			NumExtensions: 0,
			NumServices:   0,
		},
		GoTypes:           file_github_com_golang_protobuf_ptypes_any_any_proto_goTypes,
		DependencyIndexes: file_github_com_golang_protobuf_ptypes_any_any_proto_depIdxs,
	}.Build()
	File_github_com_golang_protobuf_ptypes_any_any_proto = out.File
	file_github_com_golang_protobuf_ptypes_any_any_proto_rawDesc = nil
	file_github_com_golang_protobuf_ptypes_any_any_proto_goTypes = nil
	file_github_com_golang_protobuf_ptypes_any_any_proto_depIdxs = nil
>>>>>>> 3cffbd1c
}<|MERGE_RESOLUTION|>--- conflicted
+++ resolved
@@ -14,126 +14,7 @@
 
 type Any = anypb.Any
 
-<<<<<<< HEAD
-// `Any` contains an arbitrary serialized protocol buffer message along with a
-// URL that describes the type of the serialized message.
-//
-// Protobuf library provides support to pack/unpack Any values in the form
-// of utility functions or additional generated methods of the Any type.
-//
-// Example 1: Pack and unpack a message in C++.
-//
-//     Foo foo = ...;
-//     Any any;
-//     any.PackFrom(foo);
-//     ...
-//     if (any.UnpackTo(&foo)) {
-//       ...
-//     }
-//
-// Example 2: Pack and unpack a message in Java.
-//
-//     Foo foo = ...;
-//     Any any = Any.pack(foo);
-//     ...
-//     if (any.is(Foo.class)) {
-//       foo = any.unpack(Foo.class);
-//     }
-//
-//  Example 3: Pack and unpack a message in Python.
-//
-//     foo = Foo(...)
-//     any = Any()
-//     any.Pack(foo)
-//     ...
-//     if any.Is(Foo.DESCRIPTOR):
-//       any.Unpack(foo)
-//       ...
-//
-//  Example 4: Pack and unpack a message in Go
-//
-//      foo := &pb.Foo{...}
-//      any, err := ptypes.MarshalAny(foo)
-//      ...
-//      foo := &pb.Foo{}
-//      if err := ptypes.UnmarshalAny(any, foo); err != nil {
-//        ...
-//      }
-//
-// The pack methods provided by protobuf library will by default use
-// 'type.googleapis.com/full.type.name' as the type URL and the unpack
-// methods only use the fully qualified type name after the last '/'
-// in the type URL, for example "foo.bar.com/x/y.z" will yield type
-// name "y.z".
-//
-//
-// JSON
-// ====
-// The JSON representation of an `Any` value uses the regular
-// representation of the deserialized, embedded message, with an
-// additional field `@type` which contains the type URL. Example:
-//
-//     package google.profile;
-//     message Person {
-//       string first_name = 1;
-//       string last_name = 2;
-//     }
-//
-//     {
-//       "@type": "type.googleapis.com/google.profile.Person",
-//       "firstName": <string>,
-//       "lastName": <string>
-//     }
-//
-// If the embedded message type is well-known and has a custom JSON
-// representation, that representation will be embedded adding a field
-// `value` which holds the custom JSON in addition to the `@type`
-// field. Example (for message [google.protobuf.Duration][]):
-//
-//     {
-//       "@type": "type.googleapis.com/google.protobuf.Duration",
-//       "value": "1.212s"
-//     }
-//
-type Any struct {
-	// A URL/resource name that uniquely identifies the type of the serialized
-	// protocol buffer message. This string must contain at least
-	// one "/" character. The last segment of the URL's path must represent
-	// the fully qualified name of the type (as in
-	// `path/google.protobuf.Duration`). The name should be in a canonical form
-	// (e.g., leading "." is not accepted).
-	//
-	// In practice, teams usually precompile into the binary all types that they
-	// expect it to use in the context of Any. However, for URLs which use the
-	// scheme `http`, `https`, or no scheme, one can optionally set up a type
-	// server that maps type URLs to message definitions as follows:
-	//
-	// * If no scheme is provided, `https` is assumed.
-	// * An HTTP GET on the URL must yield a [google.protobuf.Type][]
-	//   value in binary format, or produce an error.
-	// * Applications are allowed to cache lookup results based on the
-	//   URL, or have them precompiled into a binary to avoid any
-	//   lookup. Therefore, binary compatibility needs to be preserved
-	//   on changes to types. (Use versioned type names to manage
-	//   breaking changes.)
-	//
-	// Note: this functionality is not currently available in the official
-	// protobuf release, and it is not used for type URLs beginning with
-	// type.googleapis.com.
-	//
-	// Schemes other than `http`, `https` (or the empty scheme) might be
-	// used with implementation specific semantics.
-	//
-	TypeUrl string `protobuf:"bytes,1,opt,name=type_url,json=typeUrl,proto3" json:"type_url,omitempty"`
-	// Must be a valid serialized protocol buffer of the above specified type.
-	Value                []byte   `protobuf:"bytes,2,opt,name=value,proto3" json:"value,omitempty"`
-	XXX_NoUnkeyedLiteral struct{} `json:"-"`
-	XXX_unrecognized     []byte   `json:"-"`
-	XXX_sizecache        int32    `json:"-"`
-}
-=======
 var File_github_com_golang_protobuf_ptypes_any_any_proto protoreflect.FileDescriptor
->>>>>>> 3cffbd1c
 
 var file_github_com_golang_protobuf_ptypes_any_any_proto_rawDesc = []byte{
 	0x0a, 0x2f, 0x67, 0x69, 0x74, 0x68, 0x75, 0x62, 0x2e, 0x63, 0x6f, 0x6d, 0x2f, 0x67, 0x6f, 0x6c,
@@ -161,40 +42,6 @@
 	if File_github_com_golang_protobuf_ptypes_any_any_proto != nil {
 		return
 	}
-<<<<<<< HEAD
-	return ""
-}
-
-func (m *Any) GetValue() []byte {
-	if m != nil {
-		return m.Value
-	}
-	return nil
-}
-
-func init() {
-	proto.RegisterType((*Any)(nil), "google.protobuf.Any")
-}
-
-func init() {
-	proto.RegisterFile("google/protobuf/any.proto", fileDescriptor_b53526c13ae22eb4)
-}
-
-var fileDescriptor_b53526c13ae22eb4 = []byte{
-	// 185 bytes of a gzipped FileDescriptorProto
-	0x1f, 0x8b, 0x08, 0x00, 0x00, 0x00, 0x00, 0x00, 0x02, 0xff, 0xe2, 0x92, 0x4c, 0xcf, 0xcf, 0x4f,
-	0xcf, 0x49, 0xd5, 0x2f, 0x28, 0xca, 0x2f, 0xc9, 0x4f, 0x2a, 0x4d, 0xd3, 0x4f, 0xcc, 0xab, 0xd4,
-	0x03, 0x73, 0x84, 0xf8, 0x21, 0x52, 0x7a, 0x30, 0x29, 0x25, 0x33, 0x2e, 0x66, 0xc7, 0xbc, 0x4a,
-	0x21, 0x49, 0x2e, 0x8e, 0x92, 0xca, 0x82, 0xd4, 0xf8, 0xd2, 0xa2, 0x1c, 0x09, 0x46, 0x05, 0x46,
-	0x0d, 0xce, 0x20, 0x76, 0x10, 0x3f, 0xb4, 0x28, 0x47, 0x48, 0x84, 0x8b, 0xb5, 0x2c, 0x31, 0xa7,
-	0x34, 0x55, 0x82, 0x49, 0x81, 0x51, 0x83, 0x27, 0x08, 0xc2, 0x71, 0xca, 0xe7, 0x12, 0x4e, 0xce,
-	0xcf, 0xd5, 0x43, 0x33, 0xce, 0x89, 0xc3, 0x31, 0xaf, 0x32, 0x00, 0xc4, 0x09, 0x60, 0x8c, 0x52,
-	0x4d, 0xcf, 0x2c, 0xc9, 0x28, 0x4d, 0xd2, 0x4b, 0xce, 0xcf, 0xd5, 0x4f, 0xcf, 0xcf, 0x49, 0xcc,
-	0x4b, 0x47, 0xb8, 0xa8, 0x00, 0x64, 0x7a, 0x31, 0xc8, 0x61, 0x8b, 0x98, 0x98, 0xdd, 0x03, 0x9c,
-	0x56, 0x31, 0xc9, 0xb9, 0x43, 0x8c, 0x0a, 0x80, 0x2a, 0xd1, 0x0b, 0x4f, 0xcd, 0xc9, 0xf1, 0xce,
-	0xcb, 0x2f, 0xcf, 0x0b, 0x01, 0x29, 0x4d, 0x62, 0x03, 0xeb, 0x35, 0x06, 0x04, 0x00, 0x00, 0xff,
-	0xff, 0x13, 0xf8, 0xe8, 0x42, 0xdd, 0x00, 0x00, 0x00,
-=======
 	type x struct{}
 	out := protoimpl.TypeBuilder{
 		File: protoimpl.DescBuilder{
@@ -212,5 +59,4 @@
 	file_github_com_golang_protobuf_ptypes_any_any_proto_rawDesc = nil
 	file_github_com_golang_protobuf_ptypes_any_any_proto_goTypes = nil
 	file_github_com_golang_protobuf_ptypes_any_any_proto_depIdxs = nil
->>>>>>> 3cffbd1c
 }