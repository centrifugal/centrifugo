--- conflicted
+++ resolved
@@ -130,24 +130,8 @@
 	messageWriter *writer
 }
 
-<<<<<<< HEAD
-// ClientOptions ...
-type ClientOptions struct{}
-
-// ClientOption ...
-type ClientOption func(*ClientOptions)
-
-// NewClient initializes new Client.
-func NewClient(ctx context.Context, n *Node, t Transport, opts ...ClientOption) (*Client, error) {
-
-	clientOptions := &ClientOptions{}
-	for _, opt := range opts {
-		opt(clientOptions)
-	}
-=======
 // NewClient initializes new Client.
 func NewClient(ctx context.Context, n *Node, t Transport) (*Client, error) {
->>>>>>> cda23193
 
 	uuidObject, err := uuid.NewV4()
 	if err != nil {
@@ -571,8 +555,6 @@
 
 // Handle raw data encoded with Centrifuge protocol. Not goroutine-safe.
 func (c *Client) Handle(data []byte) bool {
-<<<<<<< HEAD
-=======
 	c.mu.Lock()
 	if c.closed {
 		c.mu.Unlock()
@@ -580,7 +562,6 @@
 	}
 	c.mu.Unlock()
 
->>>>>>> cda23193
 	if len(data) == 0 {
 		c.node.logger.log(newLogEntry(LogLevelError, "empty client request received", map[string]interface{}{"client": c.ID(), "user": c.UserID()}))
 		c.Close(DisconnectBadRequest)
@@ -1732,15 +1713,12 @@
 	}
 	rw.write(&proto.Reply{Result: replyRes})
 
-<<<<<<< HEAD
-=======
 	if len(recoveredPubs) > 0 {
 		// recoveredPubs are in descending order.
 		latestSeq = recoveredPubs[0].Seq
 		latestGen = recoveredPubs[0].Gen
 	}
 
->>>>>>> cda23193
 	if chOpts.HistoryRecover {
 		rw.flush()
 		c.setInSubscribe(channel, false)
