package centrifuge

import (
	"encoding/json"
	"net/http"
	"sync"
	"time"

	"github.com/gorilla/websocket"
	"github.com/igm/sockjs-go/sockjs"
)

const (
	transportSockJS = "sockjs"
)

type sockjsTransport struct {
	mu      sync.RWMutex
	closed  bool
	closeCh chan struct{}
	session sockjs.Session
}

func newSockjsTransport(s sockjs.Session) *sockjsTransport {
	t := &sockjsTransport{
		session: s,
		closeCh: make(chan struct{}),
	}
	return t
}

func (t *sockjsTransport) Name() string {
	return transportSockJS
}

func (t *sockjsTransport) Protocol() ProtocolType {
	return ProtocolTypeJSON
<<<<<<< HEAD
}

func (t *sockjsTransport) Encoding() EncodingType {
	return EncodingTypeJSON
}

func (t *sockjsTransport) Meta() TransportMeta {
	return TransportMeta{
		Request: t.session.Request(),
	}
=======
}

func (t *sockjsTransport) Encoding() EncodingType {
	return EncodingTypeJSON
>>>>>>> cda23193
}

func (t *sockjsTransport) Write(data []byte) error {
	select {
	case <-t.closeCh:
		return nil
	default:
		return t.session.Send(string(data))
	}
}

func (t *sockjsTransport) Close(disconnect *Disconnect) error {
	t.mu.Lock()
	if t.closed {
		// Already closed, noop.
		t.mu.Unlock()
		return nil
	}
	t.closed = true
	close(t.closeCh)
	t.mu.Unlock()

	if disconnect == nil {
		disconnect = DisconnectNormal
	}
	reason, err := json.Marshal(disconnect)
	if err != nil {
		return err
	}
	return t.session.Close(uint32(disconnect.Code), string(reason))
}

// SockjsConfig represents config for SockJS handler.
type SockjsConfig struct {
	// HandlerPrefix sets prefix for SockJS handler endpoint path.
	HandlerPrefix string

	// URL is URL address to SockJS client javascript library.
	URL string

	// HeartbeatDelay sets how often to send heartbeat frames to clients.
	HeartbeatDelay time.Duration

	// CheckOrigin allows to decide whether to use CORS or not in XHR case.
	// When false returned then CORS headers won't be set.
	CheckOrigin func(*http.Request) bool

	// WebsocketCheckOrigin allows to set custom CheckOrigin func for underlying
	// gorilla Websocket based Upgrader.
	WebsocketCheckOrigin func(*http.Request) bool

	// WebsocketReadBufferSize is a parameter that is used for raw websocket Upgrader.
	// If set to zero reasonable default value will be used.
	WebsocketReadBufferSize int

	// WebsocketWriteBufferSize is a parameter that is used for raw websocket Upgrader.
	// If set to zero reasonable default value will be used.
	WebsocketWriteBufferSize int

	// WriteTimeout is maximum time of write message operation.
	// Slow client will be disconnected.
	// By default DefaultWebsocketWriteTimeout will be used.
	WebsocketWriteTimeout time.Duration
}

// SockjsHandler accepts SockJS connections.
type SockjsHandler struct {
	node    *Node
	config  SockjsConfig
	handler http.Handler
}

// NewSockjsHandler creates new SockjsHandler.
func NewSockjsHandler(n *Node, c SockjsConfig) *SockjsHandler {
	options := sockjs.DefaultOptions
	options.WebsocketUpgrader = &websocket.Upgrader{
		ReadBufferSize:  c.WebsocketReadBufferSize,
		WriteBufferSize: c.WebsocketWriteBufferSize,
		CheckOrigin:     c.WebsocketCheckOrigin,
	}
	// Override sockjs url. It's important to use the same SockJS
	// library version on client and server sides when using iframe
	// based SockJS transports, otherwise SockJS will raise error
	// about version mismatch.
	options.SockJSURL = c.URL
	options.CheckOrigin = c.CheckOrigin

	options.HeartbeatDelay = c.HeartbeatDelay
	wsWriteTimeout := c.WebsocketWriteTimeout
	if wsWriteTimeout == 0 {
		wsWriteTimeout = DefaultWebsocketWriteTimeout
	}
	options.WebsocketWriteTimeout = wsWriteTimeout

	s := &SockjsHandler{
		node:   n,
		config: c,
	}

	handler := newSockJSHandler(s, c.HandlerPrefix, options)
	s.handler = handler
	return s
}

func (s *SockjsHandler) ServeHTTP(rw http.ResponseWriter, r *http.Request) {
	s.handler.ServeHTTP(rw, r)
}

// newSockJSHandler returns SockJS handler bind to sockjsPrefix url prefix.
// SockJS handler has several handlers inside responsible for various tasks
// according to SockJS protocol.
func newSockJSHandler(s *SockjsHandler, sockjsPrefix string, sockjsOpts sockjs.Options) http.Handler {
	return sockjs.NewHandler(sockjsPrefix, sockjsOpts, s.sockJSHandler)
}

// sockJSHandler called when new client connection comes to SockJS endpoint.
func (s *SockjsHandler) sockJSHandler(sess sockjs.Session) {
	transportConnectCount.WithLabelValues(transportSockJS).Inc()

	// Separate goroutine for better GC of caller's data.
	go func() {
		transport := newSockjsTransport(sess)

		select {
		case <-s.node.NotifyShutdown():
			transport.Close(DisconnectShutdown)
			return
		default:
		}

<<<<<<< HEAD
		c, err := NewClient(sess.Request().Context(), s.node, transport)
=======
		ctxCh := make(chan struct{})
		defer close(ctxCh)
		c, err := NewClient(newCustomCancelContext(sess.Request().Context(), ctxCh), s.node, transport)
>>>>>>> cda23193
		if err != nil {
			s.node.logger.log(newLogEntry(LogLevelError, "error creating client", map[string]interface{}{"transport": transportSockJS}))
			return
		}
		s.node.logger.log(newLogEntry(LogLevelDebug, "client connection established", map[string]interface{}{"client": c.ID(), "transport": transportSockJS}))
		defer func(started time.Time) {
			s.node.logger.log(newLogEntry(LogLevelDebug, "client connection completed", map[string]interface{}{"client": c.ID(), "transport": transportSockJS, "duration": time.Since(started)}))
		}(time.Now())
		defer c.Close(nil)

		for {
			if msg, err := sess.Recv(); err == nil {
				ok := c.Handle([]byte(msg))
				if !ok {
					return
				}
				continue
			}
			break
		}
	}()
}<|MERGE_RESOLUTION|>--- conflicted
+++ resolved
@@ -35,23 +35,10 @@
 
 func (t *sockjsTransport) Protocol() ProtocolType {
 	return ProtocolTypeJSON
-<<<<<<< HEAD
 }
 
 func (t *sockjsTransport) Encoding() EncodingType {
 	return EncodingTypeJSON
-}
-
-func (t *sockjsTransport) Meta() TransportMeta {
-	return TransportMeta{
-		Request: t.session.Request(),
-	}
-=======
-}
-
-func (t *sockjsTransport) Encoding() EncodingType {
-	return EncodingTypeJSON
->>>>>>> cda23193
 }
 
 func (t *sockjsTransport) Write(data []byte) error {
@@ -182,13 +169,9 @@
 		default:
 		}
 
-<<<<<<< HEAD
-		c, err := NewClient(sess.Request().Context(), s.node, transport)
-=======
 		ctxCh := make(chan struct{})
 		defer close(ctxCh)
 		c, err := NewClient(newCustomCancelContext(sess.Request().Context(), ctxCh), s.node, transport)
->>>>>>> cda23193
 		if err != nil {
 			s.node.logger.log(newLogEntry(LogLevelError, "error creating client", map[string]interface{}{"transport": transportSockJS}))
 			return
