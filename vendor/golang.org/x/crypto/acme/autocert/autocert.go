--- conflicted
+++ resolved
@@ -250,9 +250,6 @@
 	if !strings.Contains(strings.Trim(name, "."), ".") {
 		return nil, errors.New("acme/autocert: server name component count invalid")
 	}
-<<<<<<< HEAD
-	if strings.ContainsAny(name, `+/\`) {
-=======
 
 	// Note that this conversion is necessary because some server names in the handshakes
 	// started by some clients (such as cURL) are not converted to Punycode, which will
@@ -264,7 +261,6 @@
 	// idna.Punycode.ToASCII (or just idna.ToASCII) here.
 	name, err := idna.Lookup.ToASCII(name)
 	if err != nil {
->>>>>>> d19d01e9
 		return nil, errors.New("acme/autocert: server name contains invalid character")
 	}
 
